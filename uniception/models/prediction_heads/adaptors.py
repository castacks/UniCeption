"""
Adaptors for the UniCeption Prediction Heads.
"""

from functools import lru_cache
from math import isfinite
from typing import List, Tuple, Union

import numpy as np
import torch
import torch.nn as nn

from uniception.models.prediction_heads import (
    AdaptorInput,
    AdaptorOutput,
    Covariance2DAdaptorOutput,
    MaskAdaptorOutput,
    RegressionAdaptorOutput,
    RegressionWithConfidenceAdaptorOutput,
    RegressionWithConfidenceAndMaskAdaptorOutput,
    RegressionWithMaskAdaptorOutput,
    UniCeptionAdaptorBase,
)


class FlowAdaptor(UniCeptionAdaptorBase):
    def __init__(
        self,
        name: str,
        flow_mean: Union[Tuple[float, float], List[float]],
        flow_std: Union[Tuple[float, float], List[float]],
        base_shape: Tuple[int, int],
        scale_strategy: str,
        output_normalized_coordinate: bool = False,
        *args,
        **kwargs,
    ):
        """
        Adaptor for the Flow head in UniCeption.

        Args:
            name (str): Name of the adaptor.
            flow_mean (torch.Tensor): (2,) Mean of the flow.
            flow_std (torch.Tensor): (2,) Standard deviation of the flow.
            base_shape (Tuple[int, int]): Base shape of the flow mean and std.
            scale_strategy (str): Strategy for scaling the flow, either
            - none: No scaling, network will be unnormalized with the given mean and std for all input shapes
            - scale_width: scale the output for "none" by actual width divided by base width for both X and Y
            - scale_height: scale the output for "none" by actual height divided by base height for both X and Y
            - scale_both: scale the output for "none" by actual dimension / base dimension individually for X and Y
            output_normalized_coordinate (bool): If True, will subtract the (X, Y) coordinate of the output pixel from input x after it is being scaled to pixel coordinates.
            In other words, the network will predict the pixel position that the source pixel will land on the target image, rather than the flow.
        """
        super().__init__(name, required_channels=2, *args, **kwargs)

        self.name: str = name

        flow_mean = list(flow_mean)
        flow_std = list(flow_std)

        # Handle the case where flow_mean and flow_std are passed as tuples
        if isinstance(flow_mean, tuple) or isinstance(flow_mean, list):
            flow_mean = torch.tensor(flow_mean, dtype=torch.float32)
            assert flow_mean.shape == (2,), f"Flow mean must be a 2D tensor, got {flow_mean.shape}"

        if isinstance(flow_std, tuple) or isinstance(flow_std, list):
            flow_std = torch.tensor(flow_std, dtype=torch.float32)
            assert flow_std.shape == (2,), f"Flow std must be a 2D tensor, got {flow_std.shape}"

        self.register_buffer("flow_mean", flow_mean.view(1, 2, 1, 1))
        self.register_buffer("flow_std", flow_std.view(1, 2, 1, 1))

        self.base_shape = list(base_shape)
        self.scale_strategy = scale_strategy
        self.output_normalized_coordinate = output_normalized_coordinate

    def forward(self, adaptor_input: AdaptorInput):
        """
        Forward pass for the FlowAdaptor.

        Args:
            adaptor_input (AdaptorInput): Input to the adaptor. (B x C x H x W)

        Returns:
            AdaptorOutput: Output of the adaptor.
        """

        x = adaptor_input.adaptor_feature

        # Check the number of channels to avoid passing BHWC features
        _, C, _, _ = x.shape
        assert C == 2, f"FlowAdaptor requires BCHW format with 2 channels, got {C} channels"

        output_shape = adaptor_input.output_shape_hw

        if not self.output_normalized_coordinate:
            x_scale, y_scale = self._get_xy_scale(output_shape)

            # Scale the flow by stored mean, std and scaling factors
            flow_mean = self.flow_mean * torch.tensor([x_scale, y_scale], dtype=torch.float32, device=x.device).view(
                1, 2, 1, 1
            )
            flow_std = self.flow_std * torch.tensor([x_scale, y_scale], dtype=torch.float32, device=x.device).view(
                1, 2, 1, 1
            )

            # Unnormalize the flow
            x = x * flow_std + flow_mean
        else:
            # Optionally subtract the coordinate bias
            wh_normalizer = torch.tensor(
                adaptor_input.output_shape_hw[::-1], dtype=torch.float32, device=x.device
            ).view(1, 2, 1, 1)

            x = 0.5 * (x + 1) * wh_normalizer + 0.5

            coords = self._get_coordinate_bias(output_shape, x.device)
            x = x - coords

        return RegressionAdaptorOutput(value=x)

    def _get_xy_scale(self, output_shape: Tuple[int, int]):
        """
        Get the scaling factor for the X and Y dimensions.

        Args:
            output_shape (Tuple[int, int]): HW Shape of the output.

        Returns:
            Tuple[float, float]: Scaling factors for X and Y dimensions.
        """
        if self.scale_strategy == "none":
            return 1.0, 1.0
        elif self.scale_strategy == "scale_width":
            return output_shape[1] / self.base_shape[1], output_shape[1] / self.base_shape[1]
        elif self.scale_strategy == "scale_height":
            return output_shape[0] / self.base_shape[0], output_shape[0] / self.base_shape[0]
        elif self.scale_strategy == "scale_both":
            return output_shape[1] / self.base_shape[1], output_shape[0] / self.base_shape[0]
        else:
            raise ValueError(f"Invalid scaling strategy: {self.scale_strategy}")

    @lru_cache(maxsize=10)
    def _get_coordinate_bias(self, output_shape: Tuple[int, int], device: str):
        """
        Get the (X, Y) coordinate image for the given output shape.

        Args:
            output_shape (Tuple[int, int]): HW Shape of the output.
            device: device to store the tensor on

        Returns:
            torch.Tensor: (2, H, W) tensor with X and Y coordinates, at device. This coordinate value will
            include 0.5 px offset - i.e. the center of the top-left pixel is (0.5, 0.5).
        """

        H, W = output_shape

        coords = torch.stack(
            torch.meshgrid(
                torch.arange(0, W, device=device, dtype=torch.float32) + 0.5,
                torch.arange(0, H, device=device, dtype=torch.float32) + 0.5,
                indexing="xy",
            ),
            dim=0,
        )

        return coords


class ScaleAdaptor(UniCeptionAdaptorBase):
    def __init__(self, name: str, mode: str, vmin: float = 0, vmax: float = np.inf, *args, **kwargs):
        """
        Adaptor for scale prediction in UniCeption.

        Args:
            name (str): Name of the adaptor.
            mode (str): Mode of the scale prediction, either "linear", "square" or "exp". Scales the predicted scaling factor accordingly.
            vmin (float): Minimum value of the scale prediction after scaling.
            vmax (float): Maximum value of the scale prediction after scaling.
        """
        super().__init__(name, required_channels=1, *args, **kwargs)

        self.mode = mode
        self.vmin = vmin
        self.vmax = vmax

        self.no_bounds = (vmin == -float("inf")) and (vmax == float("inf"))

    def forward(self, adaptor_input: AdaptorInput):
        """
        Forward pass for the ScaleAdaptor.

        Args:
            adaptor_input (AdaptorInput): Input to the adaptor. (B x 1 x ...)
        Returns:
            AdaptorOutput: Output of the adaptor.
        """
        predicted_scale_factor = adaptor_input.adaptor_feature
        output_scale_factor = None

        if self.mode == "linear":
            output_scale_factor = predicted_scale_factor
        elif self.mode == "square":
            output_scale_factor = predicted_scale_factor.square()
        elif self.mode == "exp":
            output_scale_factor = torch.exp(predicted_scale_factor)

        if not self.no_bounds:
            output_scale_factor = output_scale_factor.clip(self.vmin, self.vmax)

        return AdaptorOutput(value=output_scale_factor)


class DepthAdaptor(UniCeptionAdaptorBase):
    def __init__(self, name: str, mode: str, vmin: float = 0, vmax: float = np.inf, *args, **kwargs):
        """
        Adaptor for the Depth head in UniCeption.

        Args:
            name (str): Name of the adaptor.
            mode (str): Mode of the depth, either "linear", "square" or "exp". Scales the depth accordingly.
            vmin (float): Minimum value of the depth after scaling.
            vmax (float): Maximum value of the depth after scaling.
        """
        super().__init__(name, required_channels=1, *args, **kwargs)

        self.mode = mode
        self.vmin = vmin
        self.vmax = vmax

        self.no_bounds = (vmin == -float("inf")) and (vmax == float("inf"))

    def forward(self, adaptor_input: AdaptorInput):
        """
        Forward pass for the DepthAdaptor.

        Args:
            adaptor_input (AdaptorInput): Input to the adaptor. (B x C x H x W)
        Returns:
            AdaptorOutput: Output of the adaptor.
        """
        x = adaptor_input.adaptor_feature
        output_depth = None

        if self.mode == "linear":
            output_depth = x
        elif self.mode == "square":
            output_depth = x**2
        elif self.mode == "exp":
            output_depth = torch.exp(x)
        else:
            raise ValueError(f"Invalid mode: {self.mode}")

        if not self.no_bounds:
            output_depth = output_depth.clip(self.vmin, self.vmax)

        return RegressionAdaptorOutput(value=output_depth)


class PointMapAdaptor(UniCeptionAdaptorBase):
    def __init__(self, name: str, mode: str, vmin: float = -np.inf, vmax: float = np.inf, *args, **kwargs):
        """
        Adaptor for the PointMap head in UniCeption.

        Args:
            name (str): Name of the adaptor.
            mode (str): Mode of the point map, either "linear", "square" or "exp". Scales the distance of the points to the world origin accordingly.
            vmin (float): Minimum value of the point map after scaling.
            vmax (float): Maximum value of the point map after scaling.
        """
        super().__init__(name, required_channels=3, *args, **kwargs)

        self.mode = mode
        self.vmin = vmin
        self.vmax = vmax

        self.no_bounds = (vmin == -float("inf")) and (vmax == float("inf"))

    def forward(self, adaptor_input: AdaptorInput):
        """
        Forward pass for the PointMapAdaptor.

        Args:
            adaptor_input (AdaptorInput): Input to the adaptor. (B x C x H x W)
        Returns:
            AdaptorOutput: Output of the adaptor.
        """
        xyz = adaptor_input.adaptor_feature
        output_xyz = None

        if self.mode != "linear":
<<<<<<< HEAD
            # Compute distance to world origin
            d = xyz.norm(dim=1, keepdim=True)
            output_xyz = xyz / d.clip(min=1e-8)
            # Scale the distance to world origin based on mode
            if self.mode == "square":
                output_xyz = output_xyz * d.square()
            elif self.mode == "exp":
                output_xyz = output_xyz * torch.expm1(d)
=======
            if self.mode == "square":
                # Compute distance to world origin
                d = xyz.norm(dim=1, keepdim=True)
                output_xyz = xyz / d.clip(min=1e-8)
                # Scale the distance to world origin based on mode
                output_xyz = output_xyz * d.square()
            elif self.mode == "exp":
                # Compute distance to world origin
                d = xyz.norm(dim=1, keepdim=True)
                output_xyz = xyz / d.clip(min=1e-8)
                # Scale the distance to world origin based on mode
                output_xyz = output_xyz * torch.expm1(d)
            elif self.mode == "z_exp":
                xy, z = xyz.split([2, 1], dim=1)
                z = torch.exp(z)
                output_xyz = torch.cat([xy * z, z], dim=1)
>>>>>>> c749bed4
            else:
                raise ValueError(f"Invalid mode: {self.mode}")
        else:
            output_xyz = xyz
<<<<<<< HEAD

        if not self.no_bounds:
            output_xyz = output_xyz.clip(self.vmin, self.vmax)

        return RegressionAdaptorOutput(value=output_xyz)


class RayOriginsAdaptor(UniCeptionAdaptorBase):
    def __init__(self, name: str, mode: str, vmin: float = -np.inf, vmax: float = np.inf, *args, **kwargs):
        """
        Adaptor for the RayOrigins head in UniCeption.

        Args:
            name (str): Name of the adaptor.
            mode (str): Mode of the ray origins, either "linear", "square" or "exp". Scales the distance of the ray origins to the world origin accordingly.
            vmin (float): Minimum value of the ray origins after scaling.
            vmax (float): Maximum value of the ray origins after scaling.
        """
        super().__init__(name, required_channels=3, *args, **kwargs)

        self.mode = mode
        self.vmin = vmin
        self.vmax = vmax

        self.no_bounds = (vmin == -float("inf")) and (vmax == float("inf"))

    def forward(self, adaptor_input: AdaptorInput):
        """
        Forward pass for the RayOriginsAdaptor.

        Args:
            adaptor_input (AdaptorInput): Input to the adaptor. (B x C x H x W)
        Returns:
            AdaptorOutput: Output of the adaptor.
        """
        ray_origins = adaptor_input.adaptor_feature
        output_ray_origins = None

        if self.mode != "linear":
            # Compute distance to world origin
            d = ray_origins.norm(dim=1, keepdim=True)
            output_ray_origins = ray_origins / d.clip(min=1e-8)
            # Scale the distance to world origin based on mode
            if self.mode == "square":
                output_ray_origins = output_ray_origins * d.square()
            elif self.mode == "exp":
                output_ray_origins = output_ray_origins * torch.expm1(d)
            else:
                raise ValueError(f"Invalid mode: {self.mode}")
        else:
            output_ray_origins = ray_origins

        if not self.no_bounds:
            output_ray_origins = output_ray_origins.clip(self.vmin, self.vmax)

        return RegressionAdaptorOutput(value=output_ray_origins)


class RayDirectionsAdaptor(UniCeptionAdaptorBase):
    def __init__(
        self,
        name: str,
        mode: str,
        normalize_to_unit_sphere: bool,
        normalize_to_unit_image_plane: bool,
        vmin: float = -np.inf,
        vmax: float = np.inf,
        clamp_min_of_z_dir: bool = False,
        z_dir_min: float = 1,
        *args,
        **kwargs,
    ):
        """
        Adaptor for the RayDirections head in UniCeption.

        Args:
            name (str): Name of the adaptor.
            mode (str): Mode of the ray directions. Scales the directions accordingly. Currently only supports "linear".
            normalize_to_unit_sphere (bool): If True, will normalize the ray directions to unit vectors.
            normalize_to_unit_image_plane (bool): If True, will normalize the ray directions so that the z component is 1.
            vmin (float): Minimum value of the ray directions after scaling & before any sort of normalization. (default: -inf)
            vmax (float): Maximum value of the ray directions after scaling & before any sort of normalization. (default: inf)
            clamp_min_of_z_dir (bool): If True, will clamp the z component of the ray directions before normalization. (default: False)
            z_dir_min (float): If clamp_min_of_z_dir is True, this minimum value is used for clamping. (default: 1)
        """
        super().__init__(name, required_channels=3, *args, **kwargs)

        self.mode = mode
        self.normalize_to_unit_sphere = normalize_to_unit_sphere
        self.normalize_to_unit_image_plane = normalize_to_unit_image_plane
        self.vmin = vmin
        self.vmax = vmax
        self.clamp_min_of_z_dir = clamp_min_of_z_dir
        self.z_dir_min = z_dir_min

        self.no_bounds = (vmin == -float("inf")) and (vmax == float("inf"))

    def forward(self, adaptor_input: AdaptorInput):
        """
        Forward pass for the RayDirectionsAdaptor.

        Args:
            adaptor_input (AdaptorInput): Input to the adaptor. (B x C x H x W)
        Returns:
            AdaptorOutput: Output of the adaptor.
        """
        ray_directions = adaptor_input.adaptor_feature

        if self.mode == "linear":
            output_ray_directions = ray_directions
        else:
            raise ValueError(f"Invalid mode: {self.mode}")

        if not self.no_bounds:
            output_ray_directions = output_ray_directions.clip(self.vmin, self.vmax)

        if self.clamp_min_of_z_dir:
            # Clamp the z component of ray directions
            output_ray_directions_xy = output_ray_directions[:, :2]
            clamped_output_ray_directions_z = torch.clamp(output_ray_directions[:, 2:3], min=self.z_dir_min)
            output_ray_directions = torch.cat((output_ray_directions_xy, clamped_output_ray_directions_z), dim=1)

        if self.normalize_to_unit_sphere:
            # Normalize the ray directions to unit vectors
            output_ray_dirs_norm = output_ray_directions.norm(dim=1, keepdim=True).clip(min=1e-8)
            output_ray_directions = output_ray_directions / output_ray_dirs_norm
        elif self.normalize_to_unit_image_plane:
            # Normalize the ray directions so that the z component is 1
            output_ray_directions_z = output_ray_directions[:, 2:3]
            output_ray_directions = output_ray_directions / output_ray_directions_z

        return RegressionAdaptorOutput(value=output_ray_directions)


class QuaternionsAdaptor(UniCeptionAdaptorBase):
    def __init__(
        self, name: str, mode: str, normalize: bool, vmin: float = -np.inf, vmax: float = np.inf, *args, **kwargs
    ):
        """
        Adaptor for the Quaternions head in UniCeption.
        Notation of the quaternions: (x, y, z, w)

        Args:
            name (str): Name of the adaptor.
            mode (str): Mode of the quaternions. Scales the quaternions accordingly before normalization. Currently only supports "linear".
            normalize (bool): If True, will normalize the quaternions to unit quaternions.
            vmin (float): Minimum value of the quaternions after scaling & before normalization to unit quaternions if required.
            vmax (float): Maximum value of the quaternions after scaling & before normalization to unit quaternions if required.
        """
        super().__init__(name, required_channels=4, *args, **kwargs)

        self.mode = mode
        self.normalize = normalize
        self.vmin = vmin
        self.vmax = vmax

        self.no_bounds = (vmin == -float("inf")) and (vmax == float("inf"))

    def forward(self, adaptor_input: AdaptorInput):
        """
        Forward pass for the QuaternionsAdaptor.

        Args:
            adaptor_input (AdaptorInput): Input to the adaptor. (B x C x H x W)
        Returns:
            AdaptorOutput: Output of the adaptor.
        """
        quaternions = adaptor_input.adaptor_feature

        if self.mode == "linear":
            output_quaternions = quaternions
        else:
            raise ValueError(f"Invalid mode: {self.mode}")

        if not self.no_bounds:
            output_quaternions = output_quaternions.clip(self.vmin, self.vmax)

        if self.normalize:
            # Normalize the quaternions to unit quaternions
            output_quats_norm = output_quaternions.norm(dim=1, keepdim=True).clip(min=1e-8)
            output_quaternions = output_quaternions / output_quats_norm

        return RegressionAdaptorOutput(value=output_quaternions)


class RayMapAdaptor(UniCeptionAdaptorBase):
    def __init__(
        self,
        name: str,
        # Ray origins adaptor
        ray_origins_mode: str,
        ray_origins_vmin: float,
        ray_origins_vmax: float,
        # Ray directions adaptor
        ray_directions_mode: str,
        ray_directions_normalize_to_unit_sphere: bool,
        ray_directions_normalize_to_unit_image_plane: bool,
        ray_directions_vmin: float,
        ray_directions_vmax: float,
        ray_directions_clamp_min_of_z_dir: bool,
        ray_directions_z_dir_min: float,
        *args,
        **kwargs,
    ):
        """
        Adaptor for the RayMap (RayOrigins + RayDirections) head in UniCeption.
        """
        super().__init__(name, required_channels=6, *args, **kwargs)

        self.ray_origins_adaptor = RayOriginsAdaptor(name, ray_origins_mode, ray_origins_vmin, ray_origins_vmax)
        self.ray_directions_adaptor = RayDirectionsAdaptor(
            name,
            ray_directions_mode,
            ray_directions_normalize_to_unit_sphere,
            ray_directions_normalize_to_unit_image_plane,
            ray_directions_vmin,
            ray_directions_vmax,
            ray_directions_clamp_min_of_z_dir,
            ray_directions_z_dir_min,
        )

    def forward(self, adaptor_input: AdaptorInput):
        """
        Forward pass for the RayMapAdaptor.

        Args:
            adaptor_input (AdaptorInput): Input to the adaptor. (B x C x H x W)
        Returns:
            AdaptorOutput: Output of the adaptor.
        """
        ray_origins, ray_directions = torch.split(adaptor_input.adaptor_feature, 3, dim=1)
        ray_origins_adaptor_input = AdaptorInput(
            adaptor_feature=ray_origins, output_shape_hw=adaptor_input.output_shape_hw
        )
        ray_directions_adaptor_input = AdaptorInput(
            adaptor_feature=ray_directions, output_shape_hw=adaptor_input.output_shape_hw
        )
        output_ray_origins = self.ray_origins_adaptor(ray_origins_adaptor_input)
        output_ray_directions = self.ray_directions_adaptor(ray_directions_adaptor_input)
        output_rays = torch.cat([output_ray_origins.value, output_ray_directions.value], dim=1)

        return RegressionAdaptorOutput(value=output_rays)


class RayMapPlusDepthAdaptor(UniCeptionAdaptorBase):
    def __init__(
        self,
        name: str,
        # Ray origins adaptor
        ray_origins_mode: str,
        ray_origins_vmin: float,
        ray_origins_vmax: float,
        # Ray directions adaptor
        ray_directions_mode: str,
        ray_directions_normalize_to_unit_sphere: bool,
        ray_directions_normalize_to_unit_image_plane: bool,
        ray_directions_vmin: float,
        ray_directions_vmax: float,
        ray_directions_clamp_min_of_z_dir: bool,
        ray_directions_z_dir_min: float,
        # Depth adaptor
        depth_mode: str,
        depth_vmin: float,
        depth_vmax: float,
        *args,
        **kwargs,
    ):
        """
        Adaptor for the RayMap (RayOrigins + RayDirections) + Depth head in UniCeption.
        """
        super().__init__(name, required_channels=7, *args, **kwargs)

        self.ray_origins_adaptor = RayOriginsAdaptor(name, ray_origins_mode, ray_origins_vmin, ray_origins_vmax)
        self.ray_directions_adaptor = RayDirectionsAdaptor(
            name,
            ray_directions_mode,
            ray_directions_normalize_to_unit_sphere,
            ray_directions_normalize_to_unit_image_plane,
            ray_directions_vmin,
            ray_directions_vmax,
            ray_directions_clamp_min_of_z_dir,
            ray_directions_z_dir_min,
        )
        self.depth_adaptor = DepthAdaptor(name, depth_mode, depth_vmin, depth_vmax)

    def forward(self, adaptor_input: AdaptorInput):
        """
        Forward pass for the RayMapPlusDepthAdaptor.

        Args:
            adaptor_input (AdaptorInput): Input to the adaptor. (B x C x H x W)
        Returns:
            AdaptorOutput: Output of the adaptor.
        """
        ray_origins, ray_directions, ray_depths = torch.split(adaptor_input.adaptor_feature, [3, 3, 1], dim=1)
        ray_origins_adaptor_input = AdaptorInput(
            adaptor_feature=ray_origins, output_shape_hw=adaptor_input.output_shape_hw
        )
        ray_directions_adaptor_input = AdaptorInput(
            adaptor_feature=ray_directions, output_shape_hw=adaptor_input.output_shape_hw
        )
        depth_adaptor_input = AdaptorInput(adaptor_feature=ray_depths, output_shape_hw=adaptor_input.output_shape_hw)
        output_ray_origins = self.ray_origins_adaptor(ray_origins_adaptor_input)
        output_ray_directions = self.ray_directions_adaptor(ray_directions_adaptor_input)
        output_depth = self.depth_adaptor(depth_adaptor_input)
        output = torch.cat([output_ray_origins.value, output_ray_directions.value, output_depth.value], dim=1)

        return RegressionAdaptorOutput(value=output)


class RayMapPlusDepthPlusQuatsAdaptor(UniCeptionAdaptorBase):
    def __init__(
        self,
        name: str,
        # Ray origins adaptor
        ray_origins_mode: str,
        ray_origins_vmin: float,
        ray_origins_vmax: float,
        # Ray directions adaptor
        ray_directions_mode: str,
        ray_directions_normalize_to_unit_sphere: bool,
        ray_directions_normalize_to_unit_image_plane: bool,
        ray_directions_vmin: float,
        ray_directions_vmax: float,
        ray_directions_clamp_min_of_z_dir: bool,
        ray_directions_z_dir_min: float,
        # Depth adaptor
        depth_mode: str,
        depth_vmin: float,
        depth_vmax: float,
        # Quaternions adaptor
        quaternions_mode: str,
        quaternion_normalize: bool,
        quaternions_vmin: float,
        quaternions_vmax: float,
        *args,
        **kwargs,
    ):
        """
        Adaptor for the RayMap (RayOrigins + RayDirections) + Depth + Quaternions head in UniCeption.
        """
        super().__init__(name, required_channels=11, *args, **kwargs)

        self.ray_origins_adaptor = RayOriginsAdaptor(name, ray_origins_mode, ray_origins_vmin, ray_origins_vmax)
        self.ray_directions_adaptor = RayDirectionsAdaptor(
            name,
            ray_directions_mode,
            ray_directions_normalize_to_unit_sphere,
            ray_directions_normalize_to_unit_image_plane,
            ray_directions_vmin,
            ray_directions_vmax,
            ray_directions_clamp_min_of_z_dir,
            ray_directions_z_dir_min,
        )
        self.depth_adaptor = DepthAdaptor(name, depth_mode, depth_vmin, depth_vmax)
        self.quaternions_adaptor = QuaternionsAdaptor(
            name, quaternions_mode, quaternion_normalize, quaternions_vmin, quaternions_vmax
        )

    def forward(self, adaptor_input: AdaptorInput):
        """
        Forward pass for the RayMapPlusDepthPlusQuatsAdaptor.

        Args:
            adaptor_input (AdaptorInput): Input to the adaptor. (B x C x H x W)
        Returns:
            AdaptorOutput: Output of the adaptor.
        """
        ray_origins, ray_directions, ray_depths, ray_quaternions = torch.split(
            adaptor_input.adaptor_feature, [3, 3, 1, 4], dim=1
        )
        ray_origins_adaptor_input = AdaptorInput(
            adaptor_feature=ray_origins, output_shape_hw=adaptor_input.output_shape_hw
        )
        ray_directions_adaptor_input = AdaptorInput(
            adaptor_feature=ray_directions, output_shape_hw=adaptor_input.output_shape_hw
        )
        depth_adaptor_input = AdaptorInput(adaptor_feature=ray_depths, output_shape_hw=adaptor_input.output_shape_hw)
        quaternions_adaptor_input = AdaptorInput(
            adaptor_feature=ray_quaternions, output_shape_hw=adaptor_input.output_shape_hw
        )
        output_ray_origins = self.ray_origins_adaptor(ray_origins_adaptor_input)
        output_ray_directions = self.ray_directions_adaptor(ray_directions_adaptor_input)
        output_ray_depths = self.depth_adaptor(depth_adaptor_input)
        output_ray_quaternions = self.quaternions_adaptor(quaternions_adaptor_input)
        output = torch.cat(
            [
                output_ray_origins.value,
                output_ray_directions.value,
                output_ray_depths.value,
                output_ray_quaternions.value,
            ],
            dim=1,
        )

        return RegressionAdaptorOutput(value=output)
=======

        if not self.no_bounds:
            output_xyz = output_xyz.clip(self.vmin, self.vmax)

        return RegressionAdaptorOutput(value=output_xyz)


class RayOriginsAdaptor(UniCeptionAdaptorBase):
    def __init__(self, name: str, mode: str, vmin: float = -np.inf, vmax: float = np.inf, *args, **kwargs):
        """
        Adaptor for the RayOrigins head in UniCeption.

        Args:
            name (str): Name of the adaptor.
            mode (str): Mode of the ray origins, either "linear", "square" or "exp". Scales the distance of the ray origins to the world origin accordingly.
            vmin (float): Minimum value of the ray origins after scaling.
            vmax (float): Maximum value of the ray origins after scaling.
        """
        super().__init__(name, required_channels=3, *args, **kwargs)

        self.mode = mode
        self.vmin = vmin
        self.vmax = vmax

        self.no_bounds = (vmin == -float("inf")) and (vmax == float("inf"))
>>>>>>> c749bed4

    def forward(self, adaptor_input: AdaptorInput):
        """
        Forward pass for the RayOriginsAdaptor.

        Args:
            adaptor_input (AdaptorInput): Input to the adaptor. (B x C x H x W)
        Returns:
            AdaptorOutput: Output of the adaptor.
        """
        ray_origins = adaptor_input.adaptor_feature
        output_ray_origins = None

        if self.mode != "linear":
            # Compute distance to world origin
            d = ray_origins.norm(dim=1, keepdim=True)
            output_ray_origins = ray_origins / d.clip(min=1e-8)
            # Scale the distance to world origin based on mode
            if self.mode == "square":
                output_ray_origins = output_ray_origins * d.square()
            elif self.mode == "exp":
                output_ray_origins = output_ray_origins * torch.expm1(d)
            else:
                raise ValueError(f"Invalid mode: {self.mode}")
        else:
            output_ray_origins = ray_origins

        if not self.no_bounds:
            output_ray_origins = output_ray_origins.clip(self.vmin, self.vmax)

        return RegressionAdaptorOutput(value=output_ray_origins)


class RayDirectionsAdaptor(UniCeptionAdaptorBase):
    def __init__(
        self,
        name: str,
        mode: str,
        normalize_to_unit_sphere: bool,
        normalize_to_unit_image_plane: bool,
        vmin: float = -np.inf,
        vmax: float = np.inf,
        clamp_min_of_z_dir: bool = False,
        z_dir_min: float = 1,
        *args,
        **kwargs,
    ):
        """
        Adaptor for the RayDirections head in UniCeption.

        Args:
            name (str): Name of the adaptor.
            mode (str): Mode of the ray directions. Scales the directions accordingly. Currently only supports "linear".
            normalize_to_unit_sphere (bool): If True, will normalize the ray directions to unit vectors.
            normalize_to_unit_image_plane (bool): If True, will normalize the ray directions so that the z component is 1.
            vmin (float): Minimum value of the ray directions after scaling & before any sort of normalization. (default: -inf)
            vmax (float): Maximum value of the ray directions after scaling & before any sort of normalization. (default: inf)
            clamp_min_of_z_dir (bool): If True, will clamp the z component of the ray directions before normalization. (default: False)
            z_dir_min (float): If clamp_min_of_z_dir is True, this minimum value is used for clamping. (default: 1)
        """
        super().__init__(name, required_channels=3, *args, **kwargs)

        self.mode = mode
        self.normalize_to_unit_sphere = normalize_to_unit_sphere
        self.normalize_to_unit_image_plane = normalize_to_unit_image_plane
        self.vmin = vmin
        self.vmax = vmax
        self.clamp_min_of_z_dir = clamp_min_of_z_dir
        self.z_dir_min = z_dir_min

        self.no_bounds = (vmin == -float("inf")) and (vmax == float("inf"))

    def forward(self, adaptor_input: AdaptorInput):
        """
        Forward pass for the RayDirectionsAdaptor.

        Args:
            adaptor_input (AdaptorInput): Input to the adaptor. (B x C x H x W)
        Returns:
            AdaptorOutput: Output of the adaptor.
        """
        ray_directions = adaptor_input.adaptor_feature

        if self.mode == "linear":
            output_ray_directions = ray_directions
        else:
            raise ValueError(f"Invalid mode: {self.mode}")

        if not self.no_bounds:
            output_ray_directions = output_ray_directions.clip(self.vmin, self.vmax)

        if self.clamp_min_of_z_dir:
            # Clamp the z component of ray directions
            output_ray_directions_xy = output_ray_directions[:, :2]
            clamped_output_ray_directions_z = torch.clamp(output_ray_directions[:, 2:3], min=self.z_dir_min)
            output_ray_directions = torch.cat((output_ray_directions_xy, clamped_output_ray_directions_z), dim=1)

        if self.normalize_to_unit_sphere:
            # Normalize the ray directions to unit vectors
            output_ray_dirs_norm = output_ray_directions.norm(dim=1, keepdim=True).clip(min=1e-8)
            output_ray_directions = output_ray_directions / output_ray_dirs_norm
        elif self.normalize_to_unit_image_plane:
            # Normalize the ray directions so that the z component is 1
            output_ray_directions_z = output_ray_directions[:, 2:3]
            output_ray_directions = output_ray_directions / output_ray_directions_z

        return RegressionAdaptorOutput(value=output_ray_directions)

        elif self.confidence_type == "softmax":
            B, C, H, W = x.shape
            confidence = torch.nn.functional.softmax(x.reshape(B, C, -1), dim=-1).reshape(B, C, H, W) * (H * W)

            return RegressionAdaptorOutput(value=confidence)


class RayDirectionsPlusDepthAdaptor(UniCeptionAdaptorBase):
    def __init__(
        self,
        name: str,
        # Ray directions adaptor
        ray_directions_mode: str,
        ray_directions_normalize_to_unit_sphere: bool,
        ray_directions_normalize_to_unit_image_plane: bool,
        ray_directions_vmin: float,
        ray_directions_vmax: float,
        ray_directions_clamp_min_of_z_dir: bool,
        ray_directions_z_dir_min: float,
        # Depth adaptor
        depth_mode: str,
        depth_vmin: float,
        depth_vmax: float,
        *args,
        **kwargs,
    ):
        """
        Adaptor for the RayDirections + Depth head in UniCeption.
        """
        super().__init__(name, required_channels=4, *args, **kwargs)

        self.ray_directions_adaptor = RayDirectionsAdaptor(
            name,
            ray_directions_mode,
            ray_directions_normalize_to_unit_sphere,
            ray_directions_normalize_to_unit_image_plane,
            ray_directions_vmin,
            ray_directions_vmax,
            ray_directions_clamp_min_of_z_dir,
            ray_directions_z_dir_min,
        )
        self.depth_adaptor = DepthAdaptor(name, depth_mode, depth_vmin, depth_vmax)

    def forward(self, adaptor_input: AdaptorInput):
        """
        Forward pass for the RayMapPlusDepthAdaptor.

        Args:
            adaptor_input (AdaptorInput): Input to the adaptor. (B x C x H x W)
        Returns:
            AdaptorOutput: Output of the adaptor.
        """
        ray_directions, ray_depths = torch.split(adaptor_input.adaptor_feature, [3, 1], dim=1)
        ray_directions_adaptor_input = AdaptorInput(
            adaptor_feature=ray_directions, output_shape_hw=adaptor_input.output_shape_hw
        )
        depth_adaptor_input = AdaptorInput(adaptor_feature=ray_depths, output_shape_hw=adaptor_input.output_shape_hw)
        output_ray_directions = self.ray_directions_adaptor(ray_directions_adaptor_input)
        output_depth = self.depth_adaptor(depth_adaptor_input)
        output = torch.cat([output_ray_directions.value, output_depth.value], dim=1)

        return RegressionAdaptorOutput(value=output)


class CamTranslationAdaptor(UniCeptionAdaptorBase):
    def __init__(self, name: str, mode: str, vmin: float = -np.inf, vmax: float = np.inf, *args, **kwargs):
        """
        Adaptor for the Camera Translation or Pose head in UniCeption.

        Args:
            name (str): Name of the adaptor.
            mode (str): Mode of the camera translation, either "linear", "square" or "exp". Scales the distance of the camera to the world origin accordingly.
            vmin (float): Minimum value of the camera translation after scaling.
            vmax (float): Maximum value of the camera translation after scaling.
        """
        super().__init__(name, required_channels=3, *args, **kwargs)

        self.mode = mode
        self.vmin = vmin
        self.vmax = vmax

        self.no_bounds = (vmin == -float("inf")) and (vmax == float("inf"))

    def forward(self, adaptor_input: AdaptorInput):
        """
        Forward pass for the CamTranslationAdaptor.

        Args:
            adaptor_input (AdaptorInput): Input to the adaptor. (B x C ...)
        Returns:
            AdaptorOutput: Output of the adaptor.
        """
        cam_trans = adaptor_input.adaptor_feature
        output_cam_trans = None

        if self.mode != "linear":
            # Compute distance to world origin
            d = cam_trans.norm(dim=1, keepdim=True)
            output_cam_trans = cam_trans / d.clip(min=1e-8)
            # Scale the distance to world origin based on mode
            if self.mode == "square":
                output_cam_trans = output_cam_trans * d.square()
            elif self.mode == "exp":
                output_cam_trans = output_cam_trans * torch.expm1(d)
            else:
                raise ValueError(f"Invalid mode: {self.mode}")
        else:
            output_cam_trans = cam_trans

        if not self.no_bounds:
            output_cam_trans = output_cam_trans.clip(self.vmin, self.vmax)

        return AdaptorOutput(value=output_cam_trans)


class QuaternionsAdaptor(UniCeptionAdaptorBase):
    def __init__(
        self, name: str, mode: str, normalize: bool, vmin: float = -np.inf, vmax: float = np.inf, *args, **kwargs
    ):
        """
        Adaptor for the Quaternions or Pose head in UniCeption.
        Notation of the quaternions: (x, y, z, w)

        Args:
            name (str): Name of the adaptor.
            mode (str): Mode of the quaternions. Scales the quaternions accordingly before normalization. Currently only supports "linear".
            normalize (bool): If True, will normalize the quaternions to unit quaternions.
            vmin (float): Minimum value of the quaternions after scaling & before normalization to unit quaternions if required.
            vmax (float): Maximum value of the quaternions after scaling & before normalization to unit quaternions if required.
        """
        super().__init__(name, required_channels=4, *args, **kwargs)

        self.mode = mode
        self.normalize = normalize
        self.vmin = vmin
        self.vmax = vmax

        self.no_bounds = (vmin == -float("inf")) and (vmax == float("inf"))

    def forward(self, adaptor_input: AdaptorInput):
        """
        Forward pass for the QuaternionsAdaptor.

        Args:
            adaptor_input (AdaptorInput): Input to the adaptor. (B x C ...)
        Returns:
            AdaptorOutput: Output of the adaptor.
        """
        quaternions = adaptor_input.adaptor_feature

        if self.mode == "linear":
            output_quaternions = quaternions
        else:
            raise ValueError(f"Invalid mode: {self.mode}")

        if not self.no_bounds:
            output_quaternions = output_quaternions.clip(self.vmin, self.vmax)

        if self.normalize:
            # Normalize the quaternions to unit quaternions
            output_quats_norm = output_quaternions.norm(dim=1, keepdim=True).clip(min=1e-8)
            output_quaternions = output_quaternions / output_quats_norm

        return AdaptorOutput(value=output_quaternions)


class CamTranslationPlusQuatsAdaptor(UniCeptionAdaptorBase):
    def __init__(
        self,
        name: str,
        # Cam translation adaptor
        cam_trans_mode: str,
        cam_trans_vmin: float,
        cam_trans_vmax: float,
        # Quaternions adaptor
        quaternions_mode: str,
        quaternions_normalize: bool,
        quaternions_vmin: float,
        quaternions_vmax: float,
        *args,
        **kwargs,
    ):
        """
        Adaptor for the Camera Translation + Quaternions head in UniCeption.
        """
        super().__init__(name, required_channels=7, *args, **kwargs)

        self.cam_trans_adaptor = CamTranslationAdaptor(name, cam_trans_mode, cam_trans_vmin, cam_trans_vmax)
        self.quaternions_adaptor = QuaternionsAdaptor(
            name, quaternions_mode, quaternions_normalize, quaternions_vmin, quaternions_vmax
        )

    def forward(self, adaptor_input: AdaptorInput):
        """
        Forward pass for the CamTranslationPlusQuatsAdaptor.

        Args:
            adaptor_input (AdaptorInput): Input to the adaptor. (B x C ...)
        Returns:
            AdaptorOutput: Output of the adaptor.
        """
        cam_trans, quaternions = torch.split(adaptor_input.adaptor_feature, [3, 4], dim=1)
        cam_trans_adaptor_input = AdaptorInput(adaptor_feature=cam_trans, output_shape_hw=adaptor_input.output_shape_hw)
        quaternions_adaptor_input = AdaptorInput(
            adaptor_feature=quaternions, output_shape_hw=adaptor_input.output_shape_hw
        )
        output_cam_trans = self.cam_trans_adaptor(cam_trans_adaptor_input)
        output_quaternions = self.quaternions_adaptor(quaternions_adaptor_input)
        output = torch.cat([output_cam_trans.value, output_quaternions.value], dim=1)

        return AdaptorOutput(value=output)


class RayMapAdaptor(UniCeptionAdaptorBase):
    def __init__(
        self,
        name: str,
<<<<<<< HEAD
        # Flow adaptor
        flow_mean: torch.Tensor,
        flow_std: torch.Tensor,
        base_shape: Tuple[int, int],
        scale_strategy: str,
        output_normalized_coordinate: bool,
        # Confidence adaptor
        confidence_type: str,
        vmin: float,
        vmax: float,
=======
        # Ray origins adaptor
        ray_origins_mode: str,
        ray_origins_vmin: float,
        ray_origins_vmax: float,
        # Ray directions adaptor
        ray_directions_mode: str,
        ray_directions_normalize_to_unit_sphere: bool,
        ray_directions_normalize_to_unit_image_plane: bool,
        ray_directions_vmin: float,
        ray_directions_vmax: float,
        ray_directions_clamp_min_of_z_dir: bool,
        ray_directions_z_dir_min: float,
>>>>>>> c749bed4
        *args,
        **kwargs,
    ):
        """
        Adaptor for the RayMap (RayOrigins + RayDirections) head in UniCeption.
        """
        super().__init__(name, required_channels=6, *args, **kwargs)

        self.ray_origins_adaptor = RayOriginsAdaptor(name, ray_origins_mode, ray_origins_vmin, ray_origins_vmax)
        self.ray_directions_adaptor = RayDirectionsAdaptor(
            name,
            ray_directions_mode,
            ray_directions_normalize_to_unit_sphere,
            ray_directions_normalize_to_unit_image_plane,
            ray_directions_vmin,
            ray_directions_vmax,
            ray_directions_clamp_min_of_z_dir,
            ray_directions_z_dir_min,
        )

    def forward(self, adaptor_input: AdaptorInput):
        """
        Forward pass for the RayMapAdaptor.

        Args:
            adaptor_input (AdaptorInput): Input to the adaptor. (B x C x H x W)
        Returns:
            AdaptorOutput: Output of the adaptor.
        """
        ray_origins, ray_directions = torch.split(adaptor_input.adaptor_feature, 3, dim=1)
        ray_origins_adaptor_input = AdaptorInput(
            adaptor_feature=ray_origins, output_shape_hw=adaptor_input.output_shape_hw
        )
        ray_directions_adaptor_input = AdaptorInput(
            adaptor_feature=ray_directions, output_shape_hw=adaptor_input.output_shape_hw
        )
        output_ray_origins = self.ray_origins_adaptor(ray_origins_adaptor_input)
        output_ray_directions = self.ray_directions_adaptor(ray_directions_adaptor_input)
        output_rays = torch.cat([output_ray_origins.value, output_ray_directions.value], dim=1)

        return RegressionAdaptorOutput(value=output_rays)


class RayMapPlusDepthAdaptor(UniCeptionAdaptorBase):
    def __init__(
        self,
        name: str,
<<<<<<< HEAD
        # Pointmap adaptor
        pointmap_mode: str,
        pointmap_vmin: float,
        pointmap_vmax: float,
        # Confidence adaptor
        confidence_type: str,
        confidence_vmin: float,
        confidence_vmax: float,
=======
        # Ray origins adaptor
        ray_origins_mode: str,
        ray_origins_vmin: float,
        ray_origins_vmax: float,
        # Ray directions adaptor
        ray_directions_mode: str,
        ray_directions_normalize_to_unit_sphere: bool,
        ray_directions_normalize_to_unit_image_plane: bool,
        ray_directions_vmin: float,
        ray_directions_vmax: float,
        ray_directions_clamp_min_of_z_dir: bool,
        ray_directions_z_dir_min: float,
        # Depth adaptor
        depth_mode: str,
        depth_vmin: float,
        depth_vmax: float,
>>>>>>> c749bed4
        *args,
        **kwargs,
    ):
        """
        Adaptor for the RayMap (RayOrigins + RayDirections) + Depth head in UniCeption.
        """
        super().__init__(name, required_channels=7, *args, **kwargs)

        self.ray_origins_adaptor = RayOriginsAdaptor(name, ray_origins_mode, ray_origins_vmin, ray_origins_vmax)
        self.ray_directions_adaptor = RayDirectionsAdaptor(
            name,
            ray_directions_mode,
            ray_directions_normalize_to_unit_sphere,
            ray_directions_normalize_to_unit_image_plane,
            ray_directions_vmin,
            ray_directions_vmax,
            ray_directions_clamp_min_of_z_dir,
            ray_directions_z_dir_min,
        )
        self.depth_adaptor = DepthAdaptor(name, depth_mode, depth_vmin, depth_vmax)

<<<<<<< HEAD
        super().__init__(name, value_adaptor=pointmap_adaptor, confidence_adaptor=confidence_adaptor, *args, **kwargs)


=======
    def forward(self, adaptor_input: AdaptorInput):
        """
        Forward pass for the RayMapPlusDepthAdaptor.

        Args:
            adaptor_input (AdaptorInput): Input to the adaptor. (B x C x H x W)
        Returns:
            AdaptorOutput: Output of the adaptor.
        """
        ray_origins, ray_directions, ray_depths = torch.split(adaptor_input.adaptor_feature, [3, 3, 1], dim=1)
        ray_origins_adaptor_input = AdaptorInput(
            adaptor_feature=ray_origins, output_shape_hw=adaptor_input.output_shape_hw
        )
        ray_directions_adaptor_input = AdaptorInput(
            adaptor_feature=ray_directions, output_shape_hw=adaptor_input.output_shape_hw
        )
        depth_adaptor_input = AdaptorInput(adaptor_feature=ray_depths, output_shape_hw=adaptor_input.output_shape_hw)
        output_ray_origins = self.ray_origins_adaptor(ray_origins_adaptor_input)
        output_ray_directions = self.ray_directions_adaptor(ray_directions_adaptor_input)
        output_depth = self.depth_adaptor(depth_adaptor_input)
        output = torch.cat([output_ray_origins.value, output_ray_directions.value, output_depth.value], dim=1)

        return RegressionAdaptorOutput(value=output)


class RayMapPlusDepthPlusQuatsAdaptor(UniCeptionAdaptorBase):
    def __init__(
        self,
        name: str,
        # Ray origins adaptor
        ray_origins_mode: str,
        ray_origins_vmin: float,
        ray_origins_vmax: float,
        # Ray directions adaptor
        ray_directions_mode: str,
        ray_directions_normalize_to_unit_sphere: bool,
        ray_directions_normalize_to_unit_image_plane: bool,
        ray_directions_vmin: float,
        ray_directions_vmax: float,
        ray_directions_clamp_min_of_z_dir: bool,
        ray_directions_z_dir_min: float,
        # Depth adaptor
        depth_mode: str,
        depth_vmin: float,
        depth_vmax: float,
        # Quaternions adaptor
        quaternions_mode: str,
        quaternions_normalize: bool,
        quaternions_vmin: float,
        quaternions_vmax: float,
        *args,
        **kwargs,
    ):
        """
        Adaptor for the RayMap (RayOrigins + RayDirections) + Depth + Quaternions head in UniCeption.
        """
        super().__init__(name, required_channels=11, *args, **kwargs)

        self.ray_origins_adaptor = RayOriginsAdaptor(name, ray_origins_mode, ray_origins_vmin, ray_origins_vmax)
        self.ray_directions_adaptor = RayDirectionsAdaptor(
            name,
            ray_directions_mode,
            ray_directions_normalize_to_unit_sphere,
            ray_directions_normalize_to_unit_image_plane,
            ray_directions_vmin,
            ray_directions_vmax,
            ray_directions_clamp_min_of_z_dir,
            ray_directions_z_dir_min,
        )
        self.depth_adaptor = DepthAdaptor(name, depth_mode, depth_vmin, depth_vmax)
        self.quaternions_adaptor = QuaternionsAdaptor(
            name, quaternions_mode, quaternions_normalize, quaternions_vmin, quaternions_vmax
        )

    def forward(self, adaptor_input: AdaptorInput):
        """
        Forward pass for the RayMapPlusDepthPlusQuatsAdaptor.

        Args:
            adaptor_input (AdaptorInput): Input to the adaptor. (B x C x H x W)
        Returns:
            AdaptorOutput: Output of the adaptor.
        """
        ray_origins, ray_directions, ray_depths, ray_quaternions = torch.split(
            adaptor_input.adaptor_feature, [3, 3, 1, 4], dim=1
        )
        ray_origins_adaptor_input = AdaptorInput(
            adaptor_feature=ray_origins, output_shape_hw=adaptor_input.output_shape_hw
        )
        ray_directions_adaptor_input = AdaptorInput(
            adaptor_feature=ray_directions, output_shape_hw=adaptor_input.output_shape_hw
        )
        depth_adaptor_input = AdaptorInput(adaptor_feature=ray_depths, output_shape_hw=adaptor_input.output_shape_hw)
        quaternions_adaptor_input = AdaptorInput(
            adaptor_feature=ray_quaternions, output_shape_hw=adaptor_input.output_shape_hw
        )
        output_ray_origins = self.ray_origins_adaptor(ray_origins_adaptor_input)
        output_ray_directions = self.ray_directions_adaptor(ray_directions_adaptor_input)
        output_ray_depths = self.depth_adaptor(depth_adaptor_input)
        output_ray_quaternions = self.quaternions_adaptor(quaternions_adaptor_input)
        output = torch.cat(
            [
                output_ray_origins.value,
                output_ray_directions.value,
                output_ray_depths.value,
                output_ray_quaternions.value,
            ],
            dim=1,
        )

        return RegressionAdaptorOutput(value=output)


class ConfidenceAdaptor(UniCeptionAdaptorBase):
    def __init__(
        self,
        name: str,
        confidence_type: str,
        vmin: float,
        vmax: float,
        *args,
        **kwargs,
    ):
        """
        Adaptor for the Confidence head in UniCeption.

        Args:
            name (str): Name of the adaptor.
            confidence_type (str): Type of the confidence, either
            - exp: Exponential confidence
            - sigmoid: Sigmoid confidence
            vmin (float): Minimum value of the confidence.
            vmax (float): Maximum value of the confidence.
        """
        super().__init__(name, required_channels=1, *args, **kwargs)

        self.confidence_type = confidence_type
        self.vmin = vmin
        self.vmax = vmax

        assert vmin < vmax, "vmin must be less than vmax"

        if confidence_type == "sigmoid":
            assert isfinite(vmin) and isfinite(vmax), "vmin and vmax must be finite for sigmoid confidence"
            assert vmin >= 0

    def forward(self, adaptor_input: AdaptorInput):
        """
        Forward pass for the ConfidenceAdaptor.

        Args:
            adaptor_input (AdaptorInput): Input to the adaptor. (B x C x H x W)
        Returns:
            AdaptorOutput: Output of the adaptor.
        """

        x = adaptor_input.adaptor_feature

        if self.confidence_type == "exp":
            confidence = self.vmin + x.exp().clip(max=self.vmax - self.vmin)

            return RegressionAdaptorOutput(value=confidence)

        elif self.confidence_type == "sigmoid":
            confidence = torch.sigmoid(x)

            confidence = confidence * (self.vmax - self.vmin) + self.vmin

            return RegressionAdaptorOutput(value=confidence)


class Covariance2DAdaptor(UniCeptionAdaptorBase):
    def __init__(
        self,
        name: str,
        parametrization: str = "exp_tanh",
        *args,
        **kwargs,
    ):
        """
        Adaptor for the Covariance2D head in UniCeption.
        """
        super().__init__(name, required_channels=3, *args, **kwargs)
        self.parametrization = parametrization

    def forward(self, adaptor_input: AdaptorInput):
        x = adaptor_input.adaptor_feature

        if self.parametrization == "exp_tanh":
            c1, c2, s = torch.split(x, 1, dim=1)

            diag_exponent = (c1 + c2) / 2
            tanh_s = s.tanh()

            cov = torch.cat([c1.exp(), c2.exp(), tanh_s * torch.exp(diag_exponent)], dim=1)

            log_det = c1 + c2 + torch.log(1 - torch.square(tanh_s) + 1e-8)

            inv_coeff = 1 / (1 - torch.square(tanh_s) + 1e-8)
            inv_cov = inv_coeff * torch.cat(
                [torch.exp(-c1), torch.exp(-c2), -tanh_s * torch.exp(-diag_exponent)], dim=1
            )

        else:
            raise ValueError(f"Invalid parametrization: {self.parametrization}")

        return Covariance2DAdaptorOutput(covariance=cov, log_det=log_det, inv_covariance=inv_cov)


class MaskAdaptor(UniCeptionAdaptorBase):
    def __init__(
        self,
        name: str,
        *args,
        **kwargs,
    ):
        """
        Adaptor for the Mask head in UniCeption.
        """
        super().__init__(name, required_channels=1, *args, **kwargs)

    def forward(self, adaptor_input: AdaptorInput):
        x = adaptor_input.adaptor_feature

        mask = torch.sigmoid(x)

        return MaskAdaptorOutput(logits=x, mask=mask)


class ValueWithConfidenceAdaptor(UniCeptionAdaptorBase):
    def __init__(
        self,
        name: str,
        value_adaptor: UniCeptionAdaptorBase,
        confidence_adaptor: UniCeptionAdaptorBase,
        *args,
        **kwargs,
    ):
        """
        Adaptor for the Value with Confidence head in UniCeption.

        Args:
            name (str): Name of the adaptor.
            value_adaptor (UniCeptionAdaptorBase): Adaptor for the value.
            confidence_adaptor (UniCeptionAdaptorBase): Adaptor for the confidence.
        """

        super().__init__(
            name,
            required_channels=value_adaptor.required_channels + confidence_adaptor.required_channels,
            *args,
            **kwargs,
        )

        self.value_adaptor = value_adaptor
        self.confidence_adaptor = confidence_adaptor

    def forward(self, adaptor_input: AdaptorInput):
        value_input, confidence_input = torch.split(
            adaptor_input.adaptor_feature,
            [self.value_adaptor.required_channels, self.confidence_adaptor.required_channels],
            dim=1,
        )
        value_adaptor_input = AdaptorInput(adaptor_feature=value_input, output_shape_hw=adaptor_input.output_shape_hw)
        confidence_adaptor_input = AdaptorInput(
            adaptor_feature=confidence_input, output_shape_hw=adaptor_input.output_shape_hw
        )
        value_output = self.value_adaptor(value_adaptor_input)
        confidence_output = self.confidence_adaptor(confidence_adaptor_input)

        return RegressionWithConfidenceAdaptorOutput(value=value_output.value, confidence=confidence_output.value)


class FlowWithConfidenceAdaptor(ValueWithConfidenceAdaptor):
    def __init__(
        self,
        name: str,
        # Flow adaptor
        flow_mean: torch.Tensor,
        flow_std: torch.Tensor,
        base_shape: Tuple[int, int],
        scale_strategy: str,
        output_normalized_coordinate: bool,
        # Confidence adaptor
        confidence_type: str,
        vmin: float,
        vmax: float,
        *args,
        **kwargs,
    ):
        """
        Adaptor for the Flow with Confidence head in UniCeption.
        """
        flow_adaptor = FlowAdaptor(
            name=f"{name}",
            flow_mean=flow_mean,
            flow_std=flow_std,
            base_shape=base_shape,
            scale_strategy=scale_strategy,
            output_normalized_coordinate=output_normalized_coordinate,
        )

        confidence_adaptor = ConfidenceAdaptor(
            name=f"{name}_confidence", confidence_type=confidence_type, vmin=vmin, vmax=vmax
        )

        super().__init__(name, value_adaptor=flow_adaptor, confidence_adaptor=confidence_adaptor, *args, **kwargs)


class PointMapWithConfidenceAdaptor(ValueWithConfidenceAdaptor):
    def __init__(
        self,
        name: str,
        # Pointmap adaptor
        pointmap_mode: str,
        pointmap_vmin: float,
        pointmap_vmax: float,
        # Confidence adaptor
        confidence_type: str,
        confidence_vmin: float,
        confidence_vmax: float,
        *args,
        **kwargs,
    ):
        """
        Adaptor for the PointMap with Confidence head in UniCeption.
        """
        pointmap_adaptor = PointMapAdaptor(name=f"{name}", mode=pointmap_mode, vmin=pointmap_vmin, vmax=pointmap_vmax)

        confidence_adaptor = ConfidenceAdaptor(
            name=f"{name}_confidence", confidence_type=confidence_type, vmin=confidence_vmin, vmax=confidence_vmax
        )

        super().__init__(name, value_adaptor=pointmap_adaptor, confidence_adaptor=confidence_adaptor, *args, **kwargs)


class RayDirectionsPlusDepthwithConfidenceAdaptor(ValueWithConfidenceAdaptor):
    def __init__(
        self,
        name: str,
        # Ray directions adaptor
        ray_directions_mode: str,
        ray_directions_normalize_to_unit_sphere: bool,
        ray_directions_normalize_to_unit_image_plane: bool,
        ray_directions_vmin: float,
        ray_directions_vmax: float,
        ray_directions_clamp_min_of_z_dir: bool,
        ray_directions_z_dir_min: float,
        # Depth adaptor
        depth_mode: str,
        depth_vmin: float,
        depth_vmax: float,
        # Confidence adaptor
        confidence_type: str,
        confidence_vmin: float,
        confidence_vmax: float,
        *args,
        **kwargs,
    ):
        """
        Adaptor for the RayDirections + Depth with Confidence head in UniCeption.
        """
        ray_directions_plus_depth_adaptor = RayDirectionsPlusDepthAdaptor(
            name=f"{name}",
            ray_directions_mode=ray_directions_mode,
            ray_directions_normalize_to_unit_sphere=ray_directions_normalize_to_unit_sphere,
            ray_directions_normalize_to_unit_image_plane=ray_directions_normalize_to_unit_image_plane,
            ray_directions_vmin=ray_directions_vmin,
            ray_directions_vmax=ray_directions_vmax,
            ray_directions_clamp_min_of_z_dir=ray_directions_clamp_min_of_z_dir,
            ray_directions_z_dir_min=ray_directions_z_dir_min,
            depth_mode=depth_mode,
            depth_vmin=depth_vmin,
            depth_vmax=depth_vmax,
        )

        confidence_adaptor = ConfidenceAdaptor(
            name=f"{name}_confidence", confidence_type=confidence_type, vmin=confidence_vmin, vmax=confidence_vmax
        )

        super().__init__(
            name,
            value_adaptor=ray_directions_plus_depth_adaptor,
            confidence_adaptor=confidence_adaptor,
            *args,
            **kwargs,
        )


>>>>>>> c749bed4
class RayMapPlusDepthwithConfidenceAdaptor(ValueWithConfidenceAdaptor):
    def __init__(
        self,
        name: str,
        # RayMap adaptor
        ray_origins_mode: str,
        ray_origins_vmin: float,
        ray_origins_vmax: float,
        ray_directions_mode: str,
        ray_directions_normalize_to_unit_sphere: bool,
        ray_directions_normalize_to_unit_image_plane: bool,
        ray_directions_vmin: float,
        ray_directions_vmax: float,
        ray_directions_clamp_min_of_z_dir: bool,
        ray_directions_z_dir_min: float,
        # Depth adaptor
        depth_mode: str,
        depth_vmin: float,
        depth_vmax: float,
        # Confidence adaptor
        confidence_type: str,
        confidence_vmin: float,
        confidence_vmax: float,
        *args,
        **kwargs,
    ):
        """
        Adaptor for the RayMap (RayOrigins + RayDirections) + Depth with Confidence head in UniCeption.
        """
        raymap_plus_depth_adaptor = RayMapPlusDepthAdaptor(
            name=f"{name}",
            ray_origins_mode=ray_origins_mode,
            ray_origins_vmin=ray_origins_vmin,
            ray_origins_vmax=ray_origins_vmax,
            ray_directions_mode=ray_directions_mode,
            ray_directions_normalize_to_unit_sphere=ray_directions_normalize_to_unit_sphere,
            ray_directions_normalize_to_unit_image_plane=ray_directions_normalize_to_unit_image_plane,
            ray_directions_vmin=ray_directions_vmin,
            ray_directions_vmax=ray_directions_vmax,
            ray_directions_clamp_min_of_z_dir=ray_directions_clamp_min_of_z_dir,
            ray_directions_z_dir_min=ray_directions_z_dir_min,
            depth_mode=depth_mode,
            depth_vmin=depth_vmin,
            depth_vmax=depth_vmax,
        )

        confidence_adaptor = ConfidenceAdaptor(
            name=f"{name}_confidence", confidence_type=confidence_type, vmin=confidence_vmin, vmax=confidence_vmax
        )

        super().__init__(
            name, value_adaptor=raymap_plus_depth_adaptor, confidence_adaptor=confidence_adaptor, *args, **kwargs
        )


class RayMapPlusDepthPlusQuatswithConfidenceAdaptor(ValueWithConfidenceAdaptor):
    def __init__(
        self,
        name: str,
        # RayMap adaptor
        ray_origins_mode: str,
        ray_origins_vmin: float,
        ray_origins_vmax: float,
        ray_directions_mode: str,
        ray_directions_normalize_to_unit_sphere: bool,
        ray_directions_normalize_to_unit_image_plane: bool,
        ray_directions_vmin: float,
        ray_directions_vmax: float,
        ray_directions_clamp_min_of_z_dir: bool,
        ray_directions_z_dir_min: float,
        # Depth adaptor
        depth_mode: str,
        depth_vmin: float,
        depth_vmax: float,
        # Quaternions adaptor
        quaternions_mode: str,
<<<<<<< HEAD
        quaternion_normalize: bool,
=======
        quaternions_normalize: bool,
>>>>>>> c749bed4
        quaternions_vmin: float,
        quaternions_vmax: float,
        # Confidence adaptor
        confidence_type: str,
        confidence_vmin: float,
        confidence_vmax: float,
        *args,
        **kwargs,
    ):
        """
        Adaptor for the RayMap (RayOrigins + RayDirections) + Depth + Quaternions with Confidence head in UniCeption.
        """
        raymap_plus_depth_plus_quats_adaptor = RayMapPlusDepthPlusQuatsAdaptor(
            name=f"{name}",
            ray_origins_mode=ray_origins_mode,
            ray_origins_vmin=ray_origins_vmin,
            ray_origins_vmax=ray_origins_vmax,
            ray_directions_mode=ray_directions_mode,
            ray_directions_normalize_to_unit_sphere=ray_directions_normalize_to_unit_sphere,
            ray_directions_normalize_to_unit_image_plane=ray_directions_normalize_to_unit_image_plane,
            ray_directions_vmin=ray_directions_vmin,
            ray_directions_vmax=ray_directions_vmax,
            ray_directions_clamp_min_of_z_dir=ray_directions_clamp_min_of_z_dir,
            ray_directions_z_dir_min=ray_directions_z_dir_min,
            depth_mode=depth_mode,
            depth_vmin=depth_vmin,
            depth_vmax=depth_vmax,
            quaternions_mode=quaternions_mode,
<<<<<<< HEAD
            quaternion_normalize=quaternion_normalize,
=======
            quaternions_normalize=quaternions_normalize,
>>>>>>> c749bed4
            quaternions_vmin=quaternions_vmin,
            quaternions_vmax=quaternions_vmax,
        )

        confidence_adaptor = ConfidenceAdaptor(
            name=f"{name}_confidence", confidence_type=confidence_type, vmin=confidence_vmin, vmax=confidence_vmax
        )

        super().__init__(
            name,
            value_adaptor=raymap_plus_depth_plus_quats_adaptor,
            confidence_adaptor=confidence_adaptor,
            *args,
            **kwargs,
        )


<<<<<<< HEAD
CLASSNAME_TO_ADAPTOR_CLASS = {
    "FlowWithConfidenceAdaptor": FlowWithConfidenceAdaptor,
    "FlowAdaptor": FlowAdaptor,
    "MaskAdaptor": MaskAdaptor,
    "Covariance2DAdaptor": Covariance2DAdaptor,
    "ConfidenceAdaptor": ConfidenceAdaptor,
}
=======
class ValueWithMaskAdaptor(UniCeptionAdaptorBase):
    def __init__(
        self,
        name: str,
        value_adaptor: UniCeptionAdaptorBase,
        mask_adaptor: UniCeptionAdaptorBase,
        *args,
        **kwargs,
    ):
        """
        Adaptor for the Value with Mask head in UniCeption.

        Args:
            name (str): Name of the adaptor.
            value_adaptor (UniCeptionAdaptorBase): Adaptor for the value.
            mask_adaptor (UniCeptionAdaptorBase): Adaptor for the mask.
        """

        super().__init__(
            name,
            required_channels=value_adaptor.required_channels + mask_adaptor.required_channels,
            *args,
            **kwargs,
        )

        self.value_adaptor = value_adaptor
        self.mask_adaptor = mask_adaptor

    def forward(self, adaptor_input: AdaptorInput):
        value_input, mask_input = torch.split(
            adaptor_input.adaptor_feature,
            [self.value_adaptor.required_channels, self.mask_adaptor.required_channels],
            dim=1,
        )
        value_adaptor_input = AdaptorInput(adaptor_feature=value_input, output_shape_hw=adaptor_input.output_shape_hw)
        mask_adaptor_input = AdaptorInput(adaptor_feature=mask_input, output_shape_hw=adaptor_input.output_shape_hw)
        value_output = self.value_adaptor(value_adaptor_input)
        mask_output = self.mask_adaptor(mask_adaptor_input)

        return RegressionWithMaskAdaptorOutput(
            value=value_output.value, mask=mask_output.mask, logits=mask_output.logits
        )


class PointMapWithMaskAdaptor(ValueWithMaskAdaptor):
    def __init__(
        self,
        name: str,
        # Pointmap adaptor
        pointmap_mode: str,
        pointmap_vmin: float,
        pointmap_vmax: float,
        *args,
        **kwargs,
    ):
        """
        Adaptor for the PointMap with Confidence head in UniCeption.
        """
        pointmap_adaptor = PointMapAdaptor(name=f"{name}", mode=pointmap_mode, vmin=pointmap_vmin, vmax=pointmap_vmax)

        mask_adaptor = MaskAdaptor(name=f"{name}_mask")

        super().__init__(name, value_adaptor=pointmap_adaptor, mask_adaptor=mask_adaptor, *args, **kwargs)


class RayDirectionsPlusDepthwithMaskAdaptor(ValueWithMaskAdaptor):
    def __init__(
        self,
        name: str,
        # Ray directions adaptor
        ray_directions_mode: str,
        ray_directions_normalize_to_unit_sphere: bool,
        ray_directions_normalize_to_unit_image_plane: bool,
        ray_directions_vmin: float,
        ray_directions_vmax: float,
        ray_directions_clamp_min_of_z_dir: bool,
        ray_directions_z_dir_min: float,
        # Depth adaptor
        depth_mode: str,
        depth_vmin: float,
        depth_vmax: float,
        *args,
        **kwargs,
    ):
        """
        Adaptor for the RayDirections + Depth with Mask head in UniCeption.
        """
        ray_directions_plus_depth_adaptor = RayDirectionsPlusDepthAdaptor(
            name=f"{name}",
            ray_directions_mode=ray_directions_mode,
            ray_directions_normalize_to_unit_sphere=ray_directions_normalize_to_unit_sphere,
            ray_directions_normalize_to_unit_image_plane=ray_directions_normalize_to_unit_image_plane,
            ray_directions_vmin=ray_directions_vmin,
            ray_directions_vmax=ray_directions_vmax,
            ray_directions_clamp_min_of_z_dir=ray_directions_clamp_min_of_z_dir,
            ray_directions_z_dir_min=ray_directions_z_dir_min,
            depth_mode=depth_mode,
            depth_vmin=depth_vmin,
            depth_vmax=depth_vmax,
        )

        mask_adaptor = MaskAdaptor(name=f"{name}_mask")

        super().__init__(
            name, value_adaptor=ray_directions_plus_depth_adaptor, mask_adaptor=mask_adaptor, *args, **kwargs
        )


class RayMapPlusDepthwithMaskAdaptor(ValueWithMaskAdaptor):
    def __init__(
        self,
        name: str,
        # RayMap adaptor
        ray_origins_mode: str,
        ray_origins_vmin: float,
        ray_origins_vmax: float,
        ray_directions_mode: str,
        ray_directions_normalize_to_unit_sphere: bool,
        ray_directions_normalize_to_unit_image_plane: bool,
        ray_directions_vmin: float,
        ray_directions_vmax: float,
        ray_directions_clamp_min_of_z_dir: bool,
        ray_directions_z_dir_min: float,
        # Depth adaptor
        depth_mode: str,
        depth_vmin: float,
        depth_vmax: float,
        *args,
        **kwargs,
    ):
        """
        Adaptor for the RayMap (RayOrigins + RayDirections) + Depth with Mask head in UniCeption.
        """
        raymap_plus_depth_adaptor = RayMapPlusDepthAdaptor(
            name=f"{name}",
            ray_origins_mode=ray_origins_mode,
            ray_origins_vmin=ray_origins_vmin,
            ray_origins_vmax=ray_origins_vmax,
            ray_directions_mode=ray_directions_mode,
            ray_directions_normalize_to_unit_sphere=ray_directions_normalize_to_unit_sphere,
            ray_directions_normalize_to_unit_image_plane=ray_directions_normalize_to_unit_image_plane,
            ray_directions_vmin=ray_directions_vmin,
            ray_directions_vmax=ray_directions_vmax,
            ray_directions_clamp_min_of_z_dir=ray_directions_clamp_min_of_z_dir,
            ray_directions_z_dir_min=ray_directions_z_dir_min,
            depth_mode=depth_mode,
            depth_vmin=depth_vmin,
            depth_vmax=depth_vmax,
        )

        mask_adaptor = MaskAdaptor(name=f"{name}_mask")

        super().__init__(name, value_adaptor=raymap_plus_depth_adaptor, mask_adaptor=mask_adaptor, *args, **kwargs)


class RayMapPlusDepthPlusQuatswithMaskAdaptor(ValueWithMaskAdaptor):
    def __init__(
        self,
        name: str,
        # RayMap adaptor
        ray_origins_mode: str,
        ray_origins_vmin: float,
        ray_origins_vmax: float,
        ray_directions_mode: str,
        ray_directions_normalize_to_unit_sphere: bool,
        ray_directions_normalize_to_unit_image_plane: bool,
        ray_directions_vmin: float,
        ray_directions_vmax: float,
        ray_directions_clamp_min_of_z_dir: bool,
        ray_directions_z_dir_min: float,
        # Depth adaptor
        depth_mode: str,
        depth_vmin: float,
        depth_vmax: float,
        # Quaternions adaptor
        quaternions_mode: str,
        quaternions_normalize: bool,
        quaternions_vmin: float,
        quaternions_vmax: float,
        *args,
        **kwargs,
    ):
        """
        Adaptor for the RayMap (RayOrigins + RayDirections) + Depth + Quaternions with Mask head in UniCeption.
        """
        raymap_plus_depth_plus_quats_adaptor = RayMapPlusDepthPlusQuatsAdaptor(
            name=f"{name}",
            ray_origins_mode=ray_origins_mode,
            ray_origins_vmin=ray_origins_vmin,
            ray_origins_vmax=ray_origins_vmax,
            ray_directions_mode=ray_directions_mode,
            ray_directions_normalize_to_unit_sphere=ray_directions_normalize_to_unit_sphere,
            ray_directions_normalize_to_unit_image_plane=ray_directions_normalize_to_unit_image_plane,
            ray_directions_vmin=ray_directions_vmin,
            ray_directions_vmax=ray_directions_vmax,
            ray_directions_clamp_min_of_z_dir=ray_directions_clamp_min_of_z_dir,
            ray_directions_z_dir_min=ray_directions_z_dir_min,
            depth_mode=depth_mode,
            depth_vmin=depth_vmin,
            depth_vmax=depth_vmax,
            quaternions_mode=quaternions_mode,
            quaternions_normalize=quaternions_normalize,
            quaternions_vmin=quaternions_vmin,
            quaternions_vmax=quaternions_vmax,
        )

        mask_adaptor = MaskAdaptor(name=f"{name}_mask")

        super().__init__(
            name, value_adaptor=raymap_plus_depth_plus_quats_adaptor, mask_adaptor=mask_adaptor, *args, **kwargs
        )


class ValueWithConfidenceAndMaskAdaptor(UniCeptionAdaptorBase):
    def __init__(
        self,
        name: str,
        value_adaptor: UniCeptionAdaptorBase,
        confidence_adaptor: UniCeptionAdaptorBase,
        mask_adaptor: UniCeptionAdaptorBase,
        *args,
        **kwargs,
    ):
        """
        Adaptor for the Value with Confidence & Mask head in UniCeption.

        Args:
            name (str): Name of the adaptor.
            value_adaptor (UniCeptionAdaptorBase): Adaptor for the value.
            mask_adaptor (UniCeptionAdaptorBase): Adaptor for the mask.
        """

        super().__init__(
            name,
            required_channels=value_adaptor.required_channels
            + confidence_adaptor.required_channels
            + mask_adaptor.required_channels,
            *args,
            **kwargs,
        )

        self.value_adaptor = value_adaptor
        self.confidence_adaptor = confidence_adaptor
        self.mask_adaptor = mask_adaptor

    def forward(self, adaptor_input: AdaptorInput):
        value_input, confidence_input, mask_input = torch.split(
            adaptor_input.adaptor_feature,
            [
                self.value_adaptor.required_channels,
                self.confidence_adaptor.required_channels,
                self.mask_adaptor.required_channels,
            ],
            dim=1,
        )
        value_adaptor_input = AdaptorInput(adaptor_feature=value_input, output_shape_hw=adaptor_input.output_shape_hw)
        confidence_adaptor_input = AdaptorInput(
            adaptor_feature=confidence_input, output_shape_hw=adaptor_input.output_shape_hw
        )
        mask_adaptor_input = AdaptorInput(adaptor_feature=mask_input, output_shape_hw=adaptor_input.output_shape_hw)
        value_output = self.value_adaptor(value_adaptor_input)
        confidence_output = self.confidence_adaptor(confidence_adaptor_input)
        mask_output = self.mask_adaptor(mask_adaptor_input)

        return RegressionWithConfidenceAndMaskAdaptorOutput(
            value=value_output.value,
            confidence=confidence_output.value,
            mask=mask_output.mask,
            logits=mask_output.logits,
        )


class PointMapWithConfidenceAndMaskAdaptor(ValueWithConfidenceAndMaskAdaptor):
    def __init__(
        self,
        name: str,
        # PointMap adaptor
        pointmap_mode: str,
        pointmap_vmin: float,
        pointmap_vmax: float,
        # Confidence adaptor
        confidence_type: str,
        confidence_vmin: float,
        confidence_vmax: float,
        *args,
        **kwargs,
    ):
        """
        Adaptor for the PointMap with Confidence & Mask head in UniCeption.
        """
        pointmap_adaptor = PointMapAdaptor(name=f"{name}", mode=pointmap_mode, vmin=pointmap_vmin, vmax=pointmap_vmax)

        confidence_adaptor = ConfidenceAdaptor(
            name=f"{name}_confidence", confidence_type=confidence_type, vmin=confidence_vmin, vmax=confidence_vmax
        )

        mask_adaptor = MaskAdaptor(name=f"{name}_mask")

        super().__init__(
            name,
            value_adaptor=pointmap_adaptor,
            confidence_adaptor=confidence_adaptor,
            mask_adaptor=mask_adaptor,
            *args,
            **kwargs,
        )


class RayDirectionsPlusDepthwithConfidenceAndMaskAdaptor(ValueWithConfidenceAndMaskAdaptor):
    def __init__(
        self,
        name: str,
        # Ray directions adaptor
        ray_directions_mode: str,
        ray_directions_normalize_to_unit_sphere: bool,
        ray_directions_normalize_to_unit_image_plane: bool,
        ray_directions_vmin: float,
        ray_directions_vmax: float,
        ray_directions_clamp_min_of_z_dir: bool,
        ray_directions_z_dir_min: float,
        # Depth adaptor
        depth_mode: str,
        depth_vmin: float,
        depth_vmax: float,
        # Confidence adaptor
        confidence_type: str,
        confidence_vmin: float,
        confidence_vmax: float,
        *args,
        **kwargs,
    ):
        """
        Adaptor for the RayDirections + Depth with Confidence & Mask head in UniCeption.
        """
        ray_directions_plus_depth_adaptor = RayDirectionsPlusDepthAdaptor(
            name=f"{name}",
            ray_directions_mode=ray_directions_mode,
            ray_directions_normalize_to_unit_sphere=ray_directions_normalize_to_unit_sphere,
            ray_directions_normalize_to_unit_image_plane=ray_directions_normalize_to_unit_image_plane,
            ray_directions_vmin=ray_directions_vmin,
            ray_directions_vmax=ray_directions_vmax,
            ray_directions_clamp_min_of_z_dir=ray_directions_clamp_min_of_z_dir,
            ray_directions_z_dir_min=ray_directions_z_dir_min,
            depth_mode=depth_mode,
            depth_vmin=depth_vmin,
            depth_vmax=depth_vmax,
        )

        confidence_adaptor = ConfidenceAdaptor(
            name=f"{name}_confidence", confidence_type=confidence_type, vmin=confidence_vmin, vmax=confidence_vmax
        )

        mask_adaptor = MaskAdaptor(name=f"{name}_mask")

        super().__init__(
            name,
            value_adaptor=ray_directions_plus_depth_adaptor,
            confidence_adaptor=confidence_adaptor,
            mask_adaptor=mask_adaptor,
            *args,
            **kwargs,
        )


class RayMapPlusDepthwithConfidenceAndMaskAdaptor(ValueWithConfidenceAndMaskAdaptor):
    def __init__(
        self,
        name: str,
        # RayMap adaptor
        ray_origins_mode: str,
        ray_origins_vmin: float,
        ray_origins_vmax: float,
        ray_directions_mode: str,
        ray_directions_normalize_to_unit_sphere: bool,
        ray_directions_normalize_to_unit_image_plane: bool,
        ray_directions_vmin: float,
        ray_directions_vmax: float,
        ray_directions_clamp_min_of_z_dir: bool,
        ray_directions_z_dir_min: float,
        # Depth adaptor
        depth_mode: str,
        depth_vmin: float,
        depth_vmax: float,
        # Confidence adaptor
        confidence_type: str,
        confidence_vmin: float,
        confidence_vmax: float,
        *args,
        **kwargs,
    ):
        """
        Adaptor for the RayMap (RayOrigins + RayDirections) + Depth with Confidence & Mask head in UniCeption.
        """
        raymap_plus_depth_adaptor = RayMapPlusDepthAdaptor(
            name=f"{name}",
            ray_origins_mode=ray_origins_mode,
            ray_origins_vmin=ray_origins_vmin,
            ray_origins_vmax=ray_origins_vmax,
            ray_directions_mode=ray_directions_mode,
            ray_directions_normalize_to_unit_sphere=ray_directions_normalize_to_unit_sphere,
            ray_directions_normalize_to_unit_image_plane=ray_directions_normalize_to_unit_image_plane,
            ray_directions_vmin=ray_directions_vmin,
            ray_directions_vmax=ray_directions_vmax,
            ray_directions_clamp_min_of_z_dir=ray_directions_clamp_min_of_z_dir,
            ray_directions_z_dir_min=ray_directions_z_dir_min,
            depth_mode=depth_mode,
            depth_vmin=depth_vmin,
            depth_vmax=depth_vmax,
        )

        confidence_adaptor = ConfidenceAdaptor(
            name=f"{name}_confidence", confidence_type=confidence_type, vmin=confidence_vmin, vmax=confidence_vmax
        )

        mask_adaptor = MaskAdaptor(name=f"{name}_mask")

        super().__init__(
            name,
            value_adaptor=raymap_plus_depth_adaptor,
            confidence_adaptor=confidence_adaptor,
            mask_adaptor=mask_adaptor,
            *args,
            **kwargs,
        )


class RayMapPlusDepthPlusQuatswithConfidenceAndMaskAdaptor(ValueWithConfidenceAndMaskAdaptor):
    def __init__(
        self,
        name: str,
        # RayMap adaptor
        ray_origins_mode: str,
        ray_origins_vmin: float,
        ray_origins_vmax: float,
        ray_directions_mode: str,
        ray_directions_normalize_to_unit_sphere: bool,
        ray_directions_normalize_to_unit_image_plane: bool,
        ray_directions_vmin: float,
        ray_directions_vmax: float,
        ray_directions_clamp_min_of_z_dir: bool,
        ray_directions_z_dir_min: float,
        # Depth adaptor
        depth_mode: str,
        depth_vmin: float,
        depth_vmax: float,
        # Quaternions adaptor
        quaternions_mode: str,
        quaternions_normalize: bool,
        quaternions_vmin: float,
        quaternions_vmax: float,
        # Confidence adaptor
        confidence_type: str,
        confidence_vmin: float,
        confidence_vmax: float,
        *args,
        **kwargs,
    ):
        """
        Adaptor for the RayMap (RayOrigins + RayDirections) + Depth + Quaternions with Confidence & Mask head in UniCeption.
        """
        raymap_plus_depth_plus_quats_adaptor = RayMapPlusDepthPlusQuatsAdaptor(
            name=f"{name}",
            ray_origins_mode=ray_origins_mode,
            ray_origins_vmin=ray_origins_vmin,
            ray_origins_vmax=ray_origins_vmax,
            ray_directions_mode=ray_directions_mode,
            ray_directions_normalize_to_unit_sphere=ray_directions_normalize_to_unit_sphere,
            ray_directions_normalize_to_unit_image_plane=ray_directions_normalize_to_unit_image_plane,
            ray_directions_vmin=ray_directions_vmin,
            ray_directions_vmax=ray_directions_vmax,
            ray_directions_clamp_min_of_z_dir=ray_directions_clamp_min_of_z_dir,
            ray_directions_z_dir_min=ray_directions_z_dir_min,
            depth_mode=depth_mode,
            depth_vmin=depth_vmin,
            depth_vmax=depth_vmax,
            quaternions_mode=quaternions_mode,
            quaternions_normalize=quaternions_normalize,
            quaternions_vmin=quaternions_vmin,
            quaternions_vmax=quaternions_vmax,
        )

        confidence_adaptor = ConfidenceAdaptor(
            name=f"{name}_confidence", confidence_type=confidence_type, vmin=confidence_vmin, vmax=confidence_vmax
        )

        mask_adaptor = MaskAdaptor(name=f"{name}_mask")

        super().__init__(
            name,
            value_adaptor=raymap_plus_depth_plus_quats_adaptor,
            confidence_adaptor=confidence_adaptor,
            mask_adaptor=mask_adaptor,
            *args,
            **kwargs,
        )
>>>>>>> c749bed4
<|MERGE_RESOLUTION|>--- conflicted
+++ resolved
@@ -290,16 +290,6 @@
         output_xyz = None
 
         if self.mode != "linear":
-<<<<<<< HEAD
-            # Compute distance to world origin
-            d = xyz.norm(dim=1, keepdim=True)
-            output_xyz = xyz / d.clip(min=1e-8)
-            # Scale the distance to world origin based on mode
-            if self.mode == "square":
-                output_xyz = output_xyz * d.square()
-            elif self.mode == "exp":
-                output_xyz = output_xyz * torch.expm1(d)
-=======
             if self.mode == "square":
                 # Compute distance to world origin
                 d = xyz.norm(dim=1, keepdim=True)
@@ -316,12 +306,10 @@
                 xy, z = xyz.split([2, 1], dim=1)
                 z = torch.exp(z)
                 output_xyz = torch.cat([xy * z, z], dim=1)
->>>>>>> c749bed4
             else:
                 raise ValueError(f"Invalid mode: {self.mode}")
         else:
             output_xyz = xyz
-<<<<<<< HEAD
 
         if not self.no_bounds:
             output_xyz = output_xyz.clip(self.vmin, self.vmax)
@@ -456,12 +444,120 @@
         return RegressionAdaptorOutput(value=output_ray_directions)
 
 
+class RayDirectionsPlusDepthAdaptor(UniCeptionAdaptorBase):
+    def __init__(
+        self,
+        name: str,
+        # Ray directions adaptor
+        ray_directions_mode: str,
+        ray_directions_normalize_to_unit_sphere: bool,
+        ray_directions_normalize_to_unit_image_plane: bool,
+        ray_directions_vmin: float,
+        ray_directions_vmax: float,
+        ray_directions_clamp_min_of_z_dir: bool,
+        ray_directions_z_dir_min: float,
+        # Depth adaptor
+        depth_mode: str,
+        depth_vmin: float,
+        depth_vmax: float,
+        *args,
+        **kwargs,
+    ):
+        """
+        Adaptor for the RayDirections + Depth head in UniCeption.
+        """
+        super().__init__(name, required_channels=4, *args, **kwargs)
+
+        self.ray_directions_adaptor = RayDirectionsAdaptor(
+            name,
+            ray_directions_mode,
+            ray_directions_normalize_to_unit_sphere,
+            ray_directions_normalize_to_unit_image_plane,
+            ray_directions_vmin,
+            ray_directions_vmax,
+            ray_directions_clamp_min_of_z_dir,
+            ray_directions_z_dir_min,
+        )
+        self.depth_adaptor = DepthAdaptor(name, depth_mode, depth_vmin, depth_vmax)
+
+    def forward(self, adaptor_input: AdaptorInput):
+        """
+        Forward pass for the RayMapPlusDepthAdaptor.
+
+        Args:
+            adaptor_input (AdaptorInput): Input to the adaptor. (B x C x H x W)
+        Returns:
+            AdaptorOutput: Output of the adaptor.
+        """
+        ray_directions, ray_depths = torch.split(adaptor_input.adaptor_feature, [3, 1], dim=1)
+        ray_directions_adaptor_input = AdaptorInput(
+            adaptor_feature=ray_directions, output_shape_hw=adaptor_input.output_shape_hw
+        )
+        depth_adaptor_input = AdaptorInput(adaptor_feature=ray_depths, output_shape_hw=adaptor_input.output_shape_hw)
+        output_ray_directions = self.ray_directions_adaptor(ray_directions_adaptor_input)
+        output_depth = self.depth_adaptor(depth_adaptor_input)
+        output = torch.cat([output_ray_directions.value, output_depth.value], dim=1)
+
+        return RegressionAdaptorOutput(value=output)
+
+
+class CamTranslationAdaptor(UniCeptionAdaptorBase):
+    def __init__(self, name: str, mode: str, vmin: float = -np.inf, vmax: float = np.inf, *args, **kwargs):
+        """
+        Adaptor for the Camera Translation or Pose head in UniCeption.
+
+        Args:
+            name (str): Name of the adaptor.
+            mode (str): Mode of the camera translation, either "linear", "square" or "exp". Scales the distance of the camera to the world origin accordingly.
+            vmin (float): Minimum value of the camera translation after scaling.
+            vmax (float): Maximum value of the camera translation after scaling.
+        """
+        super().__init__(name, required_channels=3, *args, **kwargs)
+
+        self.mode = mode
+        self.vmin = vmin
+        self.vmax = vmax
+
+        self.no_bounds = (vmin == -float("inf")) and (vmax == float("inf"))
+
+    def forward(self, adaptor_input: AdaptorInput):
+        """
+        Forward pass for the CamTranslationAdaptor.
+
+        Args:
+            adaptor_input (AdaptorInput): Input to the adaptor. (B x C ...)
+        Returns:
+            AdaptorOutput: Output of the adaptor.
+        """
+        cam_trans = adaptor_input.adaptor_feature
+        output_cam_trans = None
+
+        if self.mode != "linear":
+            # Compute distance to world origin
+            d = cam_trans.norm(dim=1, keepdim=True)
+            output_cam_trans = cam_trans / d.clip(min=1e-8)
+            # Scale the distance to world origin based on mode
+            if self.mode == "square":
+                output_cam_trans = output_cam_trans * d.square()
+            elif self.mode == "exp":
+                output_cam_trans = output_cam_trans * torch.expm1(d)
+            else:
+                raise ValueError(f"Invalid mode: {self.mode}")
+        else:
+            output_cam_trans = cam_trans
+
+        if not self.no_bounds:
+            output_cam_trans = output_cam_trans.clip(self.vmin, self.vmax)
+
+        return AdaptorOutput(value=output_cam_trans)
+
+
 class QuaternionsAdaptor(UniCeptionAdaptorBase):
     def __init__(
         self, name: str, mode: str, normalize: bool, vmin: float = -np.inf, vmax: float = np.inf, *args, **kwargs
     ):
         """
-        Adaptor for the Quaternions head in UniCeption.
+        Adaptor for the Quaternions or Pose head in UniCeption.
         Notation of the quaternions: (x, y, z, w)
 
         Args:
@@ -485,7 +581,7 @@
         Forward pass for the QuaternionsAdaptor.
 
         Args:
-            adaptor_input (AdaptorInput): Input to the adaptor. (B x C x H x W)
+            adaptor_input (AdaptorInput): Input to the adaptor. (B x C ...)
         Returns:
             AdaptorOutput: Output of the adaptor.
         """
@@ -504,7 +600,54 @@
             output_quats_norm = output_quaternions.norm(dim=1, keepdim=True).clip(min=1e-8)
             output_quaternions = output_quaternions / output_quats_norm
 
-        return RegressionAdaptorOutput(value=output_quaternions)
+        return AdaptorOutput(value=output_quaternions)
+
+
+class CamTranslationPlusQuatsAdaptor(UniCeptionAdaptorBase):
+    def __init__(
+        self,
+        name: str,
+        # Cam translation adaptor
+        cam_trans_mode: str,
+        cam_trans_vmin: float,
+        cam_trans_vmax: float,
+        # Quaternions adaptor
+        quaternions_mode: str,
+        quaternions_normalize: bool,
+        quaternions_vmin: float,
+        quaternions_vmax: float,
+        *args,
+        **kwargs,
+    ):
+        """
+        Adaptor for the Camera Translation + Quaternions head in UniCeption.
+        """
+        super().__init__(name, required_channels=7, *args, **kwargs)
+
+        self.cam_trans_adaptor = CamTranslationAdaptor(name, cam_trans_mode, cam_trans_vmin, cam_trans_vmax)
+        self.quaternions_adaptor = QuaternionsAdaptor(
+            name, quaternions_mode, quaternions_normalize, quaternions_vmin, quaternions_vmax
+        )
+
+    def forward(self, adaptor_input: AdaptorInput):
+        """
+        Forward pass for the CamTranslationPlusQuatsAdaptor.
+
+        Args:
+            adaptor_input (AdaptorInput): Input to the adaptor. (B x C ...)
+        Returns:
+            AdaptorOutput: Output of the adaptor.
+        """
+        cam_trans, quaternions = torch.split(adaptor_input.adaptor_feature, [3, 4], dim=1)
+        cam_trans_adaptor_input = AdaptorInput(adaptor_feature=cam_trans, output_shape_hw=adaptor_input.output_shape_hw)
+        quaternions_adaptor_input = AdaptorInput(
+            adaptor_feature=quaternions, output_shape_hw=adaptor_input.output_shape_hw
+        )
+        output_cam_trans = self.cam_trans_adaptor(cam_trans_adaptor_input)
+        output_quaternions = self.quaternions_adaptor(quaternions_adaptor_input)
+        output = torch.cat([output_cam_trans.value, output_quaternions.value], dim=1)
+
+        return AdaptorOutput(value=output)
 
 
 class RayMapAdaptor(UniCeptionAdaptorBase):
@@ -607,594 +750,6 @@
         )
         self.depth_adaptor = DepthAdaptor(name, depth_mode, depth_vmin, depth_vmax)
 
-    def forward(self, adaptor_input: AdaptorInput):
-        """
-        Forward pass for the RayMapPlusDepthAdaptor.
-
-        Args:
-            adaptor_input (AdaptorInput): Input to the adaptor. (B x C x H x W)
-        Returns:
-            AdaptorOutput: Output of the adaptor.
-        """
-        ray_origins, ray_directions, ray_depths = torch.split(adaptor_input.adaptor_feature, [3, 3, 1], dim=1)
-        ray_origins_adaptor_input = AdaptorInput(
-            adaptor_feature=ray_origins, output_shape_hw=adaptor_input.output_shape_hw
-        )
-        ray_directions_adaptor_input = AdaptorInput(
-            adaptor_feature=ray_directions, output_shape_hw=adaptor_input.output_shape_hw
-        )
-        depth_adaptor_input = AdaptorInput(adaptor_feature=ray_depths, output_shape_hw=adaptor_input.output_shape_hw)
-        output_ray_origins = self.ray_origins_adaptor(ray_origins_adaptor_input)
-        output_ray_directions = self.ray_directions_adaptor(ray_directions_adaptor_input)
-        output_depth = self.depth_adaptor(depth_adaptor_input)
-        output = torch.cat([output_ray_origins.value, output_ray_directions.value, output_depth.value], dim=1)
-
-        return RegressionAdaptorOutput(value=output)
-
-
-class RayMapPlusDepthPlusQuatsAdaptor(UniCeptionAdaptorBase):
-    def __init__(
-        self,
-        name: str,
-        # Ray origins adaptor
-        ray_origins_mode: str,
-        ray_origins_vmin: float,
-        ray_origins_vmax: float,
-        # Ray directions adaptor
-        ray_directions_mode: str,
-        ray_directions_normalize_to_unit_sphere: bool,
-        ray_directions_normalize_to_unit_image_plane: bool,
-        ray_directions_vmin: float,
-        ray_directions_vmax: float,
-        ray_directions_clamp_min_of_z_dir: bool,
-        ray_directions_z_dir_min: float,
-        # Depth adaptor
-        depth_mode: str,
-        depth_vmin: float,
-        depth_vmax: float,
-        # Quaternions adaptor
-        quaternions_mode: str,
-        quaternion_normalize: bool,
-        quaternions_vmin: float,
-        quaternions_vmax: float,
-        *args,
-        **kwargs,
-    ):
-        """
-        Adaptor for the RayMap (RayOrigins + RayDirections) + Depth + Quaternions head in UniCeption.
-        """
-        super().__init__(name, required_channels=11, *args, **kwargs)
-
-        self.ray_origins_adaptor = RayOriginsAdaptor(name, ray_origins_mode, ray_origins_vmin, ray_origins_vmax)
-        self.ray_directions_adaptor = RayDirectionsAdaptor(
-            name,
-            ray_directions_mode,
-            ray_directions_normalize_to_unit_sphere,
-            ray_directions_normalize_to_unit_image_plane,
-            ray_directions_vmin,
-            ray_directions_vmax,
-            ray_directions_clamp_min_of_z_dir,
-            ray_directions_z_dir_min,
-        )
-        self.depth_adaptor = DepthAdaptor(name, depth_mode, depth_vmin, depth_vmax)
-        self.quaternions_adaptor = QuaternionsAdaptor(
-            name, quaternions_mode, quaternion_normalize, quaternions_vmin, quaternions_vmax
-        )
-
-    def forward(self, adaptor_input: AdaptorInput):
-        """
-        Forward pass for the RayMapPlusDepthPlusQuatsAdaptor.
-
-        Args:
-            adaptor_input (AdaptorInput): Input to the adaptor. (B x C x H x W)
-        Returns:
-            AdaptorOutput: Output of the adaptor.
-        """
-        ray_origins, ray_directions, ray_depths, ray_quaternions = torch.split(
-            adaptor_input.adaptor_feature, [3, 3, 1, 4], dim=1
-        )
-        ray_origins_adaptor_input = AdaptorInput(
-            adaptor_feature=ray_origins, output_shape_hw=adaptor_input.output_shape_hw
-        )
-        ray_directions_adaptor_input = AdaptorInput(
-            adaptor_feature=ray_directions, output_shape_hw=adaptor_input.output_shape_hw
-        )
-        depth_adaptor_input = AdaptorInput(adaptor_feature=ray_depths, output_shape_hw=adaptor_input.output_shape_hw)
-        quaternions_adaptor_input = AdaptorInput(
-            adaptor_feature=ray_quaternions, output_shape_hw=adaptor_input.output_shape_hw
-        )
-        output_ray_origins = self.ray_origins_adaptor(ray_origins_adaptor_input)
-        output_ray_directions = self.ray_directions_adaptor(ray_directions_adaptor_input)
-        output_ray_depths = self.depth_adaptor(depth_adaptor_input)
-        output_ray_quaternions = self.quaternions_adaptor(quaternions_adaptor_input)
-        output = torch.cat(
-            [
-                output_ray_origins.value,
-                output_ray_directions.value,
-                output_ray_depths.value,
-                output_ray_quaternions.value,
-            ],
-            dim=1,
-        )
-
-        return RegressionAdaptorOutput(value=output)
-=======
-
-        if not self.no_bounds:
-            output_xyz = output_xyz.clip(self.vmin, self.vmax)
-
-        return RegressionAdaptorOutput(value=output_xyz)
-
-
-class RayOriginsAdaptor(UniCeptionAdaptorBase):
-    def __init__(self, name: str, mode: str, vmin: float = -np.inf, vmax: float = np.inf, *args, **kwargs):
-        """
-        Adaptor for the RayOrigins head in UniCeption.
-
-        Args:
-            name (str): Name of the adaptor.
-            mode (str): Mode of the ray origins, either "linear", "square" or "exp". Scales the distance of the ray origins to the world origin accordingly.
-            vmin (float): Minimum value of the ray origins after scaling.
-            vmax (float): Maximum value of the ray origins after scaling.
-        """
-        super().__init__(name, required_channels=3, *args, **kwargs)
-
-        self.mode = mode
-        self.vmin = vmin
-        self.vmax = vmax
-
-        self.no_bounds = (vmin == -float("inf")) and (vmax == float("inf"))
->>>>>>> c749bed4
-
-    def forward(self, adaptor_input: AdaptorInput):
-        """
-        Forward pass for the RayOriginsAdaptor.
-
-        Args:
-            adaptor_input (AdaptorInput): Input to the adaptor. (B x C x H x W)
-        Returns:
-            AdaptorOutput: Output of the adaptor.
-        """
-        ray_origins = adaptor_input.adaptor_feature
-        output_ray_origins = None
-
-        if self.mode != "linear":
-            # Compute distance to world origin
-            d = ray_origins.norm(dim=1, keepdim=True)
-            output_ray_origins = ray_origins / d.clip(min=1e-8)
-            # Scale the distance to world origin based on mode
-            if self.mode == "square":
-                output_ray_origins = output_ray_origins * d.square()
-            elif self.mode == "exp":
-                output_ray_origins = output_ray_origins * torch.expm1(d)
-            else:
-                raise ValueError(f"Invalid mode: {self.mode}")
-        else:
-            output_ray_origins = ray_origins
-
-        if not self.no_bounds:
-            output_ray_origins = output_ray_origins.clip(self.vmin, self.vmax)
-
-        return RegressionAdaptorOutput(value=output_ray_origins)
-
-
-class RayDirectionsAdaptor(UniCeptionAdaptorBase):
-    def __init__(
-        self,
-        name: str,
-        mode: str,
-        normalize_to_unit_sphere: bool,
-        normalize_to_unit_image_plane: bool,
-        vmin: float = -np.inf,
-        vmax: float = np.inf,
-        clamp_min_of_z_dir: bool = False,
-        z_dir_min: float = 1,
-        *args,
-        **kwargs,
-    ):
-        """
-        Adaptor for the RayDirections head in UniCeption.
-
-        Args:
-            name (str): Name of the adaptor.
-            mode (str): Mode of the ray directions. Scales the directions accordingly. Currently only supports "linear".
-            normalize_to_unit_sphere (bool): If True, will normalize the ray directions to unit vectors.
-            normalize_to_unit_image_plane (bool): If True, will normalize the ray directions so that the z component is 1.
-            vmin (float): Minimum value of the ray directions after scaling & before any sort of normalization. (default: -inf)
-            vmax (float): Maximum value of the ray directions after scaling & before any sort of normalization. (default: inf)
-            clamp_min_of_z_dir (bool): If True, will clamp the z component of the ray directions before normalization. (default: False)
-            z_dir_min (float): If clamp_min_of_z_dir is True, this minimum value is used for clamping. (default: 1)
-        """
-        super().__init__(name, required_channels=3, *args, **kwargs)
-
-        self.mode = mode
-        self.normalize_to_unit_sphere = normalize_to_unit_sphere
-        self.normalize_to_unit_image_plane = normalize_to_unit_image_plane
-        self.vmin = vmin
-        self.vmax = vmax
-        self.clamp_min_of_z_dir = clamp_min_of_z_dir
-        self.z_dir_min = z_dir_min
-
-        self.no_bounds = (vmin == -float("inf")) and (vmax == float("inf"))
-
-    def forward(self, adaptor_input: AdaptorInput):
-        """
-        Forward pass for the RayDirectionsAdaptor.
-
-        Args:
-            adaptor_input (AdaptorInput): Input to the adaptor. (B x C x H x W)
-        Returns:
-            AdaptorOutput: Output of the adaptor.
-        """
-        ray_directions = adaptor_input.adaptor_feature
-
-        if self.mode == "linear":
-            output_ray_directions = ray_directions
-        else:
-            raise ValueError(f"Invalid mode: {self.mode}")
-
-        if not self.no_bounds:
-            output_ray_directions = output_ray_directions.clip(self.vmin, self.vmax)
-
-        if self.clamp_min_of_z_dir:
-            # Clamp the z component of ray directions
-            output_ray_directions_xy = output_ray_directions[:, :2]
-            clamped_output_ray_directions_z = torch.clamp(output_ray_directions[:, 2:3], min=self.z_dir_min)
-            output_ray_directions = torch.cat((output_ray_directions_xy, clamped_output_ray_directions_z), dim=1)
-
-        if self.normalize_to_unit_sphere:
-            # Normalize the ray directions to unit vectors
-            output_ray_dirs_norm = output_ray_directions.norm(dim=1, keepdim=True).clip(min=1e-8)
-            output_ray_directions = output_ray_directions / output_ray_dirs_norm
-        elif self.normalize_to_unit_image_plane:
-            # Normalize the ray directions so that the z component is 1
-            output_ray_directions_z = output_ray_directions[:, 2:3]
-            output_ray_directions = output_ray_directions / output_ray_directions_z
-
-        return RegressionAdaptorOutput(value=output_ray_directions)
-
-        elif self.confidence_type == "softmax":
-            B, C, H, W = x.shape
-            confidence = torch.nn.functional.softmax(x.reshape(B, C, -1), dim=-1).reshape(B, C, H, W) * (H * W)
-
-            return RegressionAdaptorOutput(value=confidence)
-
-
-class RayDirectionsPlusDepthAdaptor(UniCeptionAdaptorBase):
-    def __init__(
-        self,
-        name: str,
-        # Ray directions adaptor
-        ray_directions_mode: str,
-        ray_directions_normalize_to_unit_sphere: bool,
-        ray_directions_normalize_to_unit_image_plane: bool,
-        ray_directions_vmin: float,
-        ray_directions_vmax: float,
-        ray_directions_clamp_min_of_z_dir: bool,
-        ray_directions_z_dir_min: float,
-        # Depth adaptor
-        depth_mode: str,
-        depth_vmin: float,
-        depth_vmax: float,
-        *args,
-        **kwargs,
-    ):
-        """
-        Adaptor for the RayDirections + Depth head in UniCeption.
-        """
-        super().__init__(name, required_channels=4, *args, **kwargs)
-
-        self.ray_directions_adaptor = RayDirectionsAdaptor(
-            name,
-            ray_directions_mode,
-            ray_directions_normalize_to_unit_sphere,
-            ray_directions_normalize_to_unit_image_plane,
-            ray_directions_vmin,
-            ray_directions_vmax,
-            ray_directions_clamp_min_of_z_dir,
-            ray_directions_z_dir_min,
-        )
-        self.depth_adaptor = DepthAdaptor(name, depth_mode, depth_vmin, depth_vmax)
-
-    def forward(self, adaptor_input: AdaptorInput):
-        """
-        Forward pass for the RayMapPlusDepthAdaptor.
-
-        Args:
-            adaptor_input (AdaptorInput): Input to the adaptor. (B x C x H x W)
-        Returns:
-            AdaptorOutput: Output of the adaptor.
-        """
-        ray_directions, ray_depths = torch.split(adaptor_input.adaptor_feature, [3, 1], dim=1)
-        ray_directions_adaptor_input = AdaptorInput(
-            adaptor_feature=ray_directions, output_shape_hw=adaptor_input.output_shape_hw
-        )
-        depth_adaptor_input = AdaptorInput(adaptor_feature=ray_depths, output_shape_hw=adaptor_input.output_shape_hw)
-        output_ray_directions = self.ray_directions_adaptor(ray_directions_adaptor_input)
-        output_depth = self.depth_adaptor(depth_adaptor_input)
-        output = torch.cat([output_ray_directions.value, output_depth.value], dim=1)
-
-        return RegressionAdaptorOutput(value=output)
-
-
-class CamTranslationAdaptor(UniCeptionAdaptorBase):
-    def __init__(self, name: str, mode: str, vmin: float = -np.inf, vmax: float = np.inf, *args, **kwargs):
-        """
-        Adaptor for the Camera Translation or Pose head in UniCeption.
-
-        Args:
-            name (str): Name of the adaptor.
-            mode (str): Mode of the camera translation, either "linear", "square" or "exp". Scales the distance of the camera to the world origin accordingly.
-            vmin (float): Minimum value of the camera translation after scaling.
-            vmax (float): Maximum value of the camera translation after scaling.
-        """
-        super().__init__(name, required_channels=3, *args, **kwargs)
-
-        self.mode = mode
-        self.vmin = vmin
-        self.vmax = vmax
-
-        self.no_bounds = (vmin == -float("inf")) and (vmax == float("inf"))
-
-    def forward(self, adaptor_input: AdaptorInput):
-        """
-        Forward pass for the CamTranslationAdaptor.
-
-        Args:
-            adaptor_input (AdaptorInput): Input to the adaptor. (B x C ...)
-        Returns:
-            AdaptorOutput: Output of the adaptor.
-        """
-        cam_trans = adaptor_input.adaptor_feature
-        output_cam_trans = None
-
-        if self.mode != "linear":
-            # Compute distance to world origin
-            d = cam_trans.norm(dim=1, keepdim=True)
-            output_cam_trans = cam_trans / d.clip(min=1e-8)
-            # Scale the distance to world origin based on mode
-            if self.mode == "square":
-                output_cam_trans = output_cam_trans * d.square()
-            elif self.mode == "exp":
-                output_cam_trans = output_cam_trans * torch.expm1(d)
-            else:
-                raise ValueError(f"Invalid mode: {self.mode}")
-        else:
-            output_cam_trans = cam_trans
-
-        if not self.no_bounds:
-            output_cam_trans = output_cam_trans.clip(self.vmin, self.vmax)
-
-        return AdaptorOutput(value=output_cam_trans)
-
-
-class QuaternionsAdaptor(UniCeptionAdaptorBase):
-    def __init__(
-        self, name: str, mode: str, normalize: bool, vmin: float = -np.inf, vmax: float = np.inf, *args, **kwargs
-    ):
-        """
-        Adaptor for the Quaternions or Pose head in UniCeption.
-        Notation of the quaternions: (x, y, z, w)
-
-        Args:
-            name (str): Name of the adaptor.
-            mode (str): Mode of the quaternions. Scales the quaternions accordingly before normalization. Currently only supports "linear".
-            normalize (bool): If True, will normalize the quaternions to unit quaternions.
-            vmin (float): Minimum value of the quaternions after scaling & before normalization to unit quaternions if required.
-            vmax (float): Maximum value of the quaternions after scaling & before normalization to unit quaternions if required.
-        """
-        super().__init__(name, required_channels=4, *args, **kwargs)
-
-        self.mode = mode
-        self.normalize = normalize
-        self.vmin = vmin
-        self.vmax = vmax
-
-        self.no_bounds = (vmin == -float("inf")) and (vmax == float("inf"))
-
-    def forward(self, adaptor_input: AdaptorInput):
-        """
-        Forward pass for the QuaternionsAdaptor.
-
-        Args:
-            adaptor_input (AdaptorInput): Input to the adaptor. (B x C ...)
-        Returns:
-            AdaptorOutput: Output of the adaptor.
-        """
-        quaternions = adaptor_input.adaptor_feature
-
-        if self.mode == "linear":
-            output_quaternions = quaternions
-        else:
-            raise ValueError(f"Invalid mode: {self.mode}")
-
-        if not self.no_bounds:
-            output_quaternions = output_quaternions.clip(self.vmin, self.vmax)
-
-        if self.normalize:
-            # Normalize the quaternions to unit quaternions
-            output_quats_norm = output_quaternions.norm(dim=1, keepdim=True).clip(min=1e-8)
-            output_quaternions = output_quaternions / output_quats_norm
-
-        return AdaptorOutput(value=output_quaternions)
-
-
-class CamTranslationPlusQuatsAdaptor(UniCeptionAdaptorBase):
-    def __init__(
-        self,
-        name: str,
-        # Cam translation adaptor
-        cam_trans_mode: str,
-        cam_trans_vmin: float,
-        cam_trans_vmax: float,
-        # Quaternions adaptor
-        quaternions_mode: str,
-        quaternions_normalize: bool,
-        quaternions_vmin: float,
-        quaternions_vmax: float,
-        *args,
-        **kwargs,
-    ):
-        """
-        Adaptor for the Camera Translation + Quaternions head in UniCeption.
-        """
-        super().__init__(name, required_channels=7, *args, **kwargs)
-
-        self.cam_trans_adaptor = CamTranslationAdaptor(name, cam_trans_mode, cam_trans_vmin, cam_trans_vmax)
-        self.quaternions_adaptor = QuaternionsAdaptor(
-            name, quaternions_mode, quaternions_normalize, quaternions_vmin, quaternions_vmax
-        )
-
-    def forward(self, adaptor_input: AdaptorInput):
-        """
-        Forward pass for the CamTranslationPlusQuatsAdaptor.
-
-        Args:
-            adaptor_input (AdaptorInput): Input to the adaptor. (B x C ...)
-        Returns:
-            AdaptorOutput: Output of the adaptor.
-        """
-        cam_trans, quaternions = torch.split(adaptor_input.adaptor_feature, [3, 4], dim=1)
-        cam_trans_adaptor_input = AdaptorInput(adaptor_feature=cam_trans, output_shape_hw=adaptor_input.output_shape_hw)
-        quaternions_adaptor_input = AdaptorInput(
-            adaptor_feature=quaternions, output_shape_hw=adaptor_input.output_shape_hw
-        )
-        output_cam_trans = self.cam_trans_adaptor(cam_trans_adaptor_input)
-        output_quaternions = self.quaternions_adaptor(quaternions_adaptor_input)
-        output = torch.cat([output_cam_trans.value, output_quaternions.value], dim=1)
-
-        return AdaptorOutput(value=output)
-
-
-class RayMapAdaptor(UniCeptionAdaptorBase):
-    def __init__(
-        self,
-        name: str,
-<<<<<<< HEAD
-        # Flow adaptor
-        flow_mean: torch.Tensor,
-        flow_std: torch.Tensor,
-        base_shape: Tuple[int, int],
-        scale_strategy: str,
-        output_normalized_coordinate: bool,
-        # Confidence adaptor
-        confidence_type: str,
-        vmin: float,
-        vmax: float,
-=======
-        # Ray origins adaptor
-        ray_origins_mode: str,
-        ray_origins_vmin: float,
-        ray_origins_vmax: float,
-        # Ray directions adaptor
-        ray_directions_mode: str,
-        ray_directions_normalize_to_unit_sphere: bool,
-        ray_directions_normalize_to_unit_image_plane: bool,
-        ray_directions_vmin: float,
-        ray_directions_vmax: float,
-        ray_directions_clamp_min_of_z_dir: bool,
-        ray_directions_z_dir_min: float,
->>>>>>> c749bed4
-        *args,
-        **kwargs,
-    ):
-        """
-        Adaptor for the RayMap (RayOrigins + RayDirections) head in UniCeption.
-        """
-        super().__init__(name, required_channels=6, *args, **kwargs)
-
-        self.ray_origins_adaptor = RayOriginsAdaptor(name, ray_origins_mode, ray_origins_vmin, ray_origins_vmax)
-        self.ray_directions_adaptor = RayDirectionsAdaptor(
-            name,
-            ray_directions_mode,
-            ray_directions_normalize_to_unit_sphere,
-            ray_directions_normalize_to_unit_image_plane,
-            ray_directions_vmin,
-            ray_directions_vmax,
-            ray_directions_clamp_min_of_z_dir,
-            ray_directions_z_dir_min,
-        )
-
-    def forward(self, adaptor_input: AdaptorInput):
-        """
-        Forward pass for the RayMapAdaptor.
-
-        Args:
-            adaptor_input (AdaptorInput): Input to the adaptor. (B x C x H x W)
-        Returns:
-            AdaptorOutput: Output of the adaptor.
-        """
-        ray_origins, ray_directions = torch.split(adaptor_input.adaptor_feature, 3, dim=1)
-        ray_origins_adaptor_input = AdaptorInput(
-            adaptor_feature=ray_origins, output_shape_hw=adaptor_input.output_shape_hw
-        )
-        ray_directions_adaptor_input = AdaptorInput(
-            adaptor_feature=ray_directions, output_shape_hw=adaptor_input.output_shape_hw
-        )
-        output_ray_origins = self.ray_origins_adaptor(ray_origins_adaptor_input)
-        output_ray_directions = self.ray_directions_adaptor(ray_directions_adaptor_input)
-        output_rays = torch.cat([output_ray_origins.value, output_ray_directions.value], dim=1)
-
-        return RegressionAdaptorOutput(value=output_rays)
-
-
-class RayMapPlusDepthAdaptor(UniCeptionAdaptorBase):
-    def __init__(
-        self,
-        name: str,
-<<<<<<< HEAD
-        # Pointmap adaptor
-        pointmap_mode: str,
-        pointmap_vmin: float,
-        pointmap_vmax: float,
-        # Confidence adaptor
-        confidence_type: str,
-        confidence_vmin: float,
-        confidence_vmax: float,
-=======
-        # Ray origins adaptor
-        ray_origins_mode: str,
-        ray_origins_vmin: float,
-        ray_origins_vmax: float,
-        # Ray directions adaptor
-        ray_directions_mode: str,
-        ray_directions_normalize_to_unit_sphere: bool,
-        ray_directions_normalize_to_unit_image_plane: bool,
-        ray_directions_vmin: float,
-        ray_directions_vmax: float,
-        ray_directions_clamp_min_of_z_dir: bool,
-        ray_directions_z_dir_min: float,
-        # Depth adaptor
-        depth_mode: str,
-        depth_vmin: float,
-        depth_vmax: float,
->>>>>>> c749bed4
-        *args,
-        **kwargs,
-    ):
-        """
-        Adaptor for the RayMap (RayOrigins + RayDirections) + Depth head in UniCeption.
-        """
-        super().__init__(name, required_channels=7, *args, **kwargs)
-
-        self.ray_origins_adaptor = RayOriginsAdaptor(name, ray_origins_mode, ray_origins_vmin, ray_origins_vmax)
-        self.ray_directions_adaptor = RayDirectionsAdaptor(
-            name,
-            ray_directions_mode,
-            ray_directions_normalize_to_unit_sphere,
-            ray_directions_normalize_to_unit_image_plane,
-            ray_directions_vmin,
-            ray_directions_vmax,
-            ray_directions_clamp_min_of_z_dir,
-            ray_directions_z_dir_min,
-        )
-        self.depth_adaptor = DepthAdaptor(name, depth_mode, depth_vmin, depth_vmax)
-
-<<<<<<< HEAD
-        super().__init__(name, value_adaptor=pointmap_adaptor, confidence_adaptor=confidence_adaptor, *args, **kwargs)
-
-
-=======
     def forward(self, adaptor_input: AdaptorInput):
         """
         Forward pass for the RayMapPlusDepthAdaptor.
@@ -1365,6 +920,12 @@
 
             return RegressionAdaptorOutput(value=confidence)
 
+        elif self.confidence_type == "softmax":
+            B, C, H, W = x.shape
+            confidence = torch.nn.functional.softmax(x.reshape(B, C, -1), dim=-1).reshape(B, C, H, W) * (H * W)
+
+            return RegressionAdaptorOutput(value=confidence)
+
 
 class Covariance2DAdaptor(UniCeptionAdaptorBase):
     def __init__(
@@ -1584,7 +1145,6 @@
         )
 
 
->>>>>>> c749bed4
 class RayMapPlusDepthwithConfidenceAdaptor(ValueWithConfidenceAdaptor):
     def __init__(
         self,
@@ -1641,517 +1201,6 @@
 
 
 class RayMapPlusDepthPlusQuatswithConfidenceAdaptor(ValueWithConfidenceAdaptor):
-    def __init__(
-        self,
-        name: str,
-        # RayMap adaptor
-        ray_origins_mode: str,
-        ray_origins_vmin: float,
-        ray_origins_vmax: float,
-        ray_directions_mode: str,
-        ray_directions_normalize_to_unit_sphere: bool,
-        ray_directions_normalize_to_unit_image_plane: bool,
-        ray_directions_vmin: float,
-        ray_directions_vmax: float,
-        ray_directions_clamp_min_of_z_dir: bool,
-        ray_directions_z_dir_min: float,
-        # Depth adaptor
-        depth_mode: str,
-        depth_vmin: float,
-        depth_vmax: float,
-        # Quaternions adaptor
-        quaternions_mode: str,
-<<<<<<< HEAD
-        quaternion_normalize: bool,
-=======
-        quaternions_normalize: bool,
->>>>>>> c749bed4
-        quaternions_vmin: float,
-        quaternions_vmax: float,
-        # Confidence adaptor
-        confidence_type: str,
-        confidence_vmin: float,
-        confidence_vmax: float,
-        *args,
-        **kwargs,
-    ):
-        """
-        Adaptor for the RayMap (RayOrigins + RayDirections) + Depth + Quaternions with Confidence head in UniCeption.
-        """
-        raymap_plus_depth_plus_quats_adaptor = RayMapPlusDepthPlusQuatsAdaptor(
-            name=f"{name}",
-            ray_origins_mode=ray_origins_mode,
-            ray_origins_vmin=ray_origins_vmin,
-            ray_origins_vmax=ray_origins_vmax,
-            ray_directions_mode=ray_directions_mode,
-            ray_directions_normalize_to_unit_sphere=ray_directions_normalize_to_unit_sphere,
-            ray_directions_normalize_to_unit_image_plane=ray_directions_normalize_to_unit_image_plane,
-            ray_directions_vmin=ray_directions_vmin,
-            ray_directions_vmax=ray_directions_vmax,
-            ray_directions_clamp_min_of_z_dir=ray_directions_clamp_min_of_z_dir,
-            ray_directions_z_dir_min=ray_directions_z_dir_min,
-            depth_mode=depth_mode,
-            depth_vmin=depth_vmin,
-            depth_vmax=depth_vmax,
-            quaternions_mode=quaternions_mode,
-<<<<<<< HEAD
-            quaternion_normalize=quaternion_normalize,
-=======
-            quaternions_normalize=quaternions_normalize,
->>>>>>> c749bed4
-            quaternions_vmin=quaternions_vmin,
-            quaternions_vmax=quaternions_vmax,
-        )
-
-        confidence_adaptor = ConfidenceAdaptor(
-            name=f"{name}_confidence", confidence_type=confidence_type, vmin=confidence_vmin, vmax=confidence_vmax
-        )
-
-        super().__init__(
-            name,
-            value_adaptor=raymap_plus_depth_plus_quats_adaptor,
-            confidence_adaptor=confidence_adaptor,
-            *args,
-            **kwargs,
-        )
-
-
-<<<<<<< HEAD
-CLASSNAME_TO_ADAPTOR_CLASS = {
-    "FlowWithConfidenceAdaptor": FlowWithConfidenceAdaptor,
-    "FlowAdaptor": FlowAdaptor,
-    "MaskAdaptor": MaskAdaptor,
-    "Covariance2DAdaptor": Covariance2DAdaptor,
-    "ConfidenceAdaptor": ConfidenceAdaptor,
-}
-=======
-class ValueWithMaskAdaptor(UniCeptionAdaptorBase):
-    def __init__(
-        self,
-        name: str,
-        value_adaptor: UniCeptionAdaptorBase,
-        mask_adaptor: UniCeptionAdaptorBase,
-        *args,
-        **kwargs,
-    ):
-        """
-        Adaptor for the Value with Mask head in UniCeption.
-
-        Args:
-            name (str): Name of the adaptor.
-            value_adaptor (UniCeptionAdaptorBase): Adaptor for the value.
-            mask_adaptor (UniCeptionAdaptorBase): Adaptor for the mask.
-        """
-
-        super().__init__(
-            name,
-            required_channels=value_adaptor.required_channels + mask_adaptor.required_channels,
-            *args,
-            **kwargs,
-        )
-
-        self.value_adaptor = value_adaptor
-        self.mask_adaptor = mask_adaptor
-
-    def forward(self, adaptor_input: AdaptorInput):
-        value_input, mask_input = torch.split(
-            adaptor_input.adaptor_feature,
-            [self.value_adaptor.required_channels, self.mask_adaptor.required_channels],
-            dim=1,
-        )
-        value_adaptor_input = AdaptorInput(adaptor_feature=value_input, output_shape_hw=adaptor_input.output_shape_hw)
-        mask_adaptor_input = AdaptorInput(adaptor_feature=mask_input, output_shape_hw=adaptor_input.output_shape_hw)
-        value_output = self.value_adaptor(value_adaptor_input)
-        mask_output = self.mask_adaptor(mask_adaptor_input)
-
-        return RegressionWithMaskAdaptorOutput(
-            value=value_output.value, mask=mask_output.mask, logits=mask_output.logits
-        )
-
-
-class PointMapWithMaskAdaptor(ValueWithMaskAdaptor):
-    def __init__(
-        self,
-        name: str,
-        # Pointmap adaptor
-        pointmap_mode: str,
-        pointmap_vmin: float,
-        pointmap_vmax: float,
-        *args,
-        **kwargs,
-    ):
-        """
-        Adaptor for the PointMap with Confidence head in UniCeption.
-        """
-        pointmap_adaptor = PointMapAdaptor(name=f"{name}", mode=pointmap_mode, vmin=pointmap_vmin, vmax=pointmap_vmax)
-
-        mask_adaptor = MaskAdaptor(name=f"{name}_mask")
-
-        super().__init__(name, value_adaptor=pointmap_adaptor, mask_adaptor=mask_adaptor, *args, **kwargs)
-
-
-class RayDirectionsPlusDepthwithMaskAdaptor(ValueWithMaskAdaptor):
-    def __init__(
-        self,
-        name: str,
-        # Ray directions adaptor
-        ray_directions_mode: str,
-        ray_directions_normalize_to_unit_sphere: bool,
-        ray_directions_normalize_to_unit_image_plane: bool,
-        ray_directions_vmin: float,
-        ray_directions_vmax: float,
-        ray_directions_clamp_min_of_z_dir: bool,
-        ray_directions_z_dir_min: float,
-        # Depth adaptor
-        depth_mode: str,
-        depth_vmin: float,
-        depth_vmax: float,
-        *args,
-        **kwargs,
-    ):
-        """
-        Adaptor for the RayDirections + Depth with Mask head in UniCeption.
-        """
-        ray_directions_plus_depth_adaptor = RayDirectionsPlusDepthAdaptor(
-            name=f"{name}",
-            ray_directions_mode=ray_directions_mode,
-            ray_directions_normalize_to_unit_sphere=ray_directions_normalize_to_unit_sphere,
-            ray_directions_normalize_to_unit_image_plane=ray_directions_normalize_to_unit_image_plane,
-            ray_directions_vmin=ray_directions_vmin,
-            ray_directions_vmax=ray_directions_vmax,
-            ray_directions_clamp_min_of_z_dir=ray_directions_clamp_min_of_z_dir,
-            ray_directions_z_dir_min=ray_directions_z_dir_min,
-            depth_mode=depth_mode,
-            depth_vmin=depth_vmin,
-            depth_vmax=depth_vmax,
-        )
-
-        mask_adaptor = MaskAdaptor(name=f"{name}_mask")
-
-        super().__init__(
-            name, value_adaptor=ray_directions_plus_depth_adaptor, mask_adaptor=mask_adaptor, *args, **kwargs
-        )
-
-
-class RayMapPlusDepthwithMaskAdaptor(ValueWithMaskAdaptor):
-    def __init__(
-        self,
-        name: str,
-        # RayMap adaptor
-        ray_origins_mode: str,
-        ray_origins_vmin: float,
-        ray_origins_vmax: float,
-        ray_directions_mode: str,
-        ray_directions_normalize_to_unit_sphere: bool,
-        ray_directions_normalize_to_unit_image_plane: bool,
-        ray_directions_vmin: float,
-        ray_directions_vmax: float,
-        ray_directions_clamp_min_of_z_dir: bool,
-        ray_directions_z_dir_min: float,
-        # Depth adaptor
-        depth_mode: str,
-        depth_vmin: float,
-        depth_vmax: float,
-        *args,
-        **kwargs,
-    ):
-        """
-        Adaptor for the RayMap (RayOrigins + RayDirections) + Depth with Mask head in UniCeption.
-        """
-        raymap_plus_depth_adaptor = RayMapPlusDepthAdaptor(
-            name=f"{name}",
-            ray_origins_mode=ray_origins_mode,
-            ray_origins_vmin=ray_origins_vmin,
-            ray_origins_vmax=ray_origins_vmax,
-            ray_directions_mode=ray_directions_mode,
-            ray_directions_normalize_to_unit_sphere=ray_directions_normalize_to_unit_sphere,
-            ray_directions_normalize_to_unit_image_plane=ray_directions_normalize_to_unit_image_plane,
-            ray_directions_vmin=ray_directions_vmin,
-            ray_directions_vmax=ray_directions_vmax,
-            ray_directions_clamp_min_of_z_dir=ray_directions_clamp_min_of_z_dir,
-            ray_directions_z_dir_min=ray_directions_z_dir_min,
-            depth_mode=depth_mode,
-            depth_vmin=depth_vmin,
-            depth_vmax=depth_vmax,
-        )
-
-        mask_adaptor = MaskAdaptor(name=f"{name}_mask")
-
-        super().__init__(name, value_adaptor=raymap_plus_depth_adaptor, mask_adaptor=mask_adaptor, *args, **kwargs)
-
-
-class RayMapPlusDepthPlusQuatswithMaskAdaptor(ValueWithMaskAdaptor):
-    def __init__(
-        self,
-        name: str,
-        # RayMap adaptor
-        ray_origins_mode: str,
-        ray_origins_vmin: float,
-        ray_origins_vmax: float,
-        ray_directions_mode: str,
-        ray_directions_normalize_to_unit_sphere: bool,
-        ray_directions_normalize_to_unit_image_plane: bool,
-        ray_directions_vmin: float,
-        ray_directions_vmax: float,
-        ray_directions_clamp_min_of_z_dir: bool,
-        ray_directions_z_dir_min: float,
-        # Depth adaptor
-        depth_mode: str,
-        depth_vmin: float,
-        depth_vmax: float,
-        # Quaternions adaptor
-        quaternions_mode: str,
-        quaternions_normalize: bool,
-        quaternions_vmin: float,
-        quaternions_vmax: float,
-        *args,
-        **kwargs,
-    ):
-        """
-        Adaptor for the RayMap (RayOrigins + RayDirections) + Depth + Quaternions with Mask head in UniCeption.
-        """
-        raymap_plus_depth_plus_quats_adaptor = RayMapPlusDepthPlusQuatsAdaptor(
-            name=f"{name}",
-            ray_origins_mode=ray_origins_mode,
-            ray_origins_vmin=ray_origins_vmin,
-            ray_origins_vmax=ray_origins_vmax,
-            ray_directions_mode=ray_directions_mode,
-            ray_directions_normalize_to_unit_sphere=ray_directions_normalize_to_unit_sphere,
-            ray_directions_normalize_to_unit_image_plane=ray_directions_normalize_to_unit_image_plane,
-            ray_directions_vmin=ray_directions_vmin,
-            ray_directions_vmax=ray_directions_vmax,
-            ray_directions_clamp_min_of_z_dir=ray_directions_clamp_min_of_z_dir,
-            ray_directions_z_dir_min=ray_directions_z_dir_min,
-            depth_mode=depth_mode,
-            depth_vmin=depth_vmin,
-            depth_vmax=depth_vmax,
-            quaternions_mode=quaternions_mode,
-            quaternions_normalize=quaternions_normalize,
-            quaternions_vmin=quaternions_vmin,
-            quaternions_vmax=quaternions_vmax,
-        )
-
-        mask_adaptor = MaskAdaptor(name=f"{name}_mask")
-
-        super().__init__(
-            name, value_adaptor=raymap_plus_depth_plus_quats_adaptor, mask_adaptor=mask_adaptor, *args, **kwargs
-        )
-
-
-class ValueWithConfidenceAndMaskAdaptor(UniCeptionAdaptorBase):
-    def __init__(
-        self,
-        name: str,
-        value_adaptor: UniCeptionAdaptorBase,
-        confidence_adaptor: UniCeptionAdaptorBase,
-        mask_adaptor: UniCeptionAdaptorBase,
-        *args,
-        **kwargs,
-    ):
-        """
-        Adaptor for the Value with Confidence & Mask head in UniCeption.
-
-        Args:
-            name (str): Name of the adaptor.
-            value_adaptor (UniCeptionAdaptorBase): Adaptor for the value.
-            mask_adaptor (UniCeptionAdaptorBase): Adaptor for the mask.
-        """
-
-        super().__init__(
-            name,
-            required_channels=value_adaptor.required_channels
-            + confidence_adaptor.required_channels
-            + mask_adaptor.required_channels,
-            *args,
-            **kwargs,
-        )
-
-        self.value_adaptor = value_adaptor
-        self.confidence_adaptor = confidence_adaptor
-        self.mask_adaptor = mask_adaptor
-
-    def forward(self, adaptor_input: AdaptorInput):
-        value_input, confidence_input, mask_input = torch.split(
-            adaptor_input.adaptor_feature,
-            [
-                self.value_adaptor.required_channels,
-                self.confidence_adaptor.required_channels,
-                self.mask_adaptor.required_channels,
-            ],
-            dim=1,
-        )
-        value_adaptor_input = AdaptorInput(adaptor_feature=value_input, output_shape_hw=adaptor_input.output_shape_hw)
-        confidence_adaptor_input = AdaptorInput(
-            adaptor_feature=confidence_input, output_shape_hw=adaptor_input.output_shape_hw
-        )
-        mask_adaptor_input = AdaptorInput(adaptor_feature=mask_input, output_shape_hw=adaptor_input.output_shape_hw)
-        value_output = self.value_adaptor(value_adaptor_input)
-        confidence_output = self.confidence_adaptor(confidence_adaptor_input)
-        mask_output = self.mask_adaptor(mask_adaptor_input)
-
-        return RegressionWithConfidenceAndMaskAdaptorOutput(
-            value=value_output.value,
-            confidence=confidence_output.value,
-            mask=mask_output.mask,
-            logits=mask_output.logits,
-        )
-
-
-class PointMapWithConfidenceAndMaskAdaptor(ValueWithConfidenceAndMaskAdaptor):
-    def __init__(
-        self,
-        name: str,
-        # PointMap adaptor
-        pointmap_mode: str,
-        pointmap_vmin: float,
-        pointmap_vmax: float,
-        # Confidence adaptor
-        confidence_type: str,
-        confidence_vmin: float,
-        confidence_vmax: float,
-        *args,
-        **kwargs,
-    ):
-        """
-        Adaptor for the PointMap with Confidence & Mask head in UniCeption.
-        """
-        pointmap_adaptor = PointMapAdaptor(name=f"{name}", mode=pointmap_mode, vmin=pointmap_vmin, vmax=pointmap_vmax)
-
-        confidence_adaptor = ConfidenceAdaptor(
-            name=f"{name}_confidence", confidence_type=confidence_type, vmin=confidence_vmin, vmax=confidence_vmax
-        )
-
-        mask_adaptor = MaskAdaptor(name=f"{name}_mask")
-
-        super().__init__(
-            name,
-            value_adaptor=pointmap_adaptor,
-            confidence_adaptor=confidence_adaptor,
-            mask_adaptor=mask_adaptor,
-            *args,
-            **kwargs,
-        )
-
-
-class RayDirectionsPlusDepthwithConfidenceAndMaskAdaptor(ValueWithConfidenceAndMaskAdaptor):
-    def __init__(
-        self,
-        name: str,
-        # Ray directions adaptor
-        ray_directions_mode: str,
-        ray_directions_normalize_to_unit_sphere: bool,
-        ray_directions_normalize_to_unit_image_plane: bool,
-        ray_directions_vmin: float,
-        ray_directions_vmax: float,
-        ray_directions_clamp_min_of_z_dir: bool,
-        ray_directions_z_dir_min: float,
-        # Depth adaptor
-        depth_mode: str,
-        depth_vmin: float,
-        depth_vmax: float,
-        # Confidence adaptor
-        confidence_type: str,
-        confidence_vmin: float,
-        confidence_vmax: float,
-        *args,
-        **kwargs,
-    ):
-        """
-        Adaptor for the RayDirections + Depth with Confidence & Mask head in UniCeption.
-        """
-        ray_directions_plus_depth_adaptor = RayDirectionsPlusDepthAdaptor(
-            name=f"{name}",
-            ray_directions_mode=ray_directions_mode,
-            ray_directions_normalize_to_unit_sphere=ray_directions_normalize_to_unit_sphere,
-            ray_directions_normalize_to_unit_image_plane=ray_directions_normalize_to_unit_image_plane,
-            ray_directions_vmin=ray_directions_vmin,
-            ray_directions_vmax=ray_directions_vmax,
-            ray_directions_clamp_min_of_z_dir=ray_directions_clamp_min_of_z_dir,
-            ray_directions_z_dir_min=ray_directions_z_dir_min,
-            depth_mode=depth_mode,
-            depth_vmin=depth_vmin,
-            depth_vmax=depth_vmax,
-        )
-
-        confidence_adaptor = ConfidenceAdaptor(
-            name=f"{name}_confidence", confidence_type=confidence_type, vmin=confidence_vmin, vmax=confidence_vmax
-        )
-
-        mask_adaptor = MaskAdaptor(name=f"{name}_mask")
-
-        super().__init__(
-            name,
-            value_adaptor=ray_directions_plus_depth_adaptor,
-            confidence_adaptor=confidence_adaptor,
-            mask_adaptor=mask_adaptor,
-            *args,
-            **kwargs,
-        )
-
-
-class RayMapPlusDepthwithConfidenceAndMaskAdaptor(ValueWithConfidenceAndMaskAdaptor):
-    def __init__(
-        self,
-        name: str,
-        # RayMap adaptor
-        ray_origins_mode: str,
-        ray_origins_vmin: float,
-        ray_origins_vmax: float,
-        ray_directions_mode: str,
-        ray_directions_normalize_to_unit_sphere: bool,
-        ray_directions_normalize_to_unit_image_plane: bool,
-        ray_directions_vmin: float,
-        ray_directions_vmax: float,
-        ray_directions_clamp_min_of_z_dir: bool,
-        ray_directions_z_dir_min: float,
-        # Depth adaptor
-        depth_mode: str,
-        depth_vmin: float,
-        depth_vmax: float,
-        # Confidence adaptor
-        confidence_type: str,
-        confidence_vmin: float,
-        confidence_vmax: float,
-        *args,
-        **kwargs,
-    ):
-        """
-        Adaptor for the RayMap (RayOrigins + RayDirections) + Depth with Confidence & Mask head in UniCeption.
-        """
-        raymap_plus_depth_adaptor = RayMapPlusDepthAdaptor(
-            name=f"{name}",
-            ray_origins_mode=ray_origins_mode,
-            ray_origins_vmin=ray_origins_vmin,
-            ray_origins_vmax=ray_origins_vmax,
-            ray_directions_mode=ray_directions_mode,
-            ray_directions_normalize_to_unit_sphere=ray_directions_normalize_to_unit_sphere,
-            ray_directions_normalize_to_unit_image_plane=ray_directions_normalize_to_unit_image_plane,
-            ray_directions_vmin=ray_directions_vmin,
-            ray_directions_vmax=ray_directions_vmax,
-            ray_directions_clamp_min_of_z_dir=ray_directions_clamp_min_of_z_dir,
-            ray_directions_z_dir_min=ray_directions_z_dir_min,
-            depth_mode=depth_mode,
-            depth_vmin=depth_vmin,
-            depth_vmax=depth_vmax,
-        )
-
-        confidence_adaptor = ConfidenceAdaptor(
-            name=f"{name}_confidence", confidence_type=confidence_type, vmin=confidence_vmin, vmax=confidence_vmax
-        )
-
-        mask_adaptor = MaskAdaptor(name=f"{name}_mask")
-
-        super().__init__(
-            name,
-            value_adaptor=raymap_plus_depth_adaptor,
-            confidence_adaptor=confidence_adaptor,
-            mask_adaptor=mask_adaptor,
-            *args,
-            **kwargs,
-        )
-
-
-class RayMapPlusDepthPlusQuatswithConfidenceAndMaskAdaptor(ValueWithConfidenceAndMaskAdaptor):
     def __init__(
         self,
         name: str,
@@ -2183,7 +1232,7 @@
         **kwargs,
     ):
         """
-        Adaptor for the RayMap (RayOrigins + RayDirections) + Depth + Quaternions with Confidence & Mask head in UniCeption.
+        Adaptor for the RayMap (RayOrigins + RayDirections) + Depth + Quaternions with Confidence head in UniCeption.
         """
         raymap_plus_depth_plus_quats_adaptor = RayMapPlusDepthPlusQuatsAdaptor(
             name=f"{name}",
@@ -2210,6 +1259,500 @@
             name=f"{name}_confidence", confidence_type=confidence_type, vmin=confidence_vmin, vmax=confidence_vmax
         )
 
+        super().__init__(
+            name,
+            value_adaptor=raymap_plus_depth_plus_quats_adaptor,
+            confidence_adaptor=confidence_adaptor,
+            *args,
+            **kwargs,
+        )
+
+
+class ValueWithMaskAdaptor(UniCeptionAdaptorBase):
+    def __init__(
+        self,
+        name: str,
+        value_adaptor: UniCeptionAdaptorBase,
+        mask_adaptor: UniCeptionAdaptorBase,
+        *args,
+        **kwargs,
+    ):
+        """
+        Adaptor for the Value with Mask head in UniCeption.
+
+        Args:
+            name (str): Name of the adaptor.
+            value_adaptor (UniCeptionAdaptorBase): Adaptor for the value.
+            mask_adaptor (UniCeptionAdaptorBase): Adaptor for the mask.
+        """
+
+        super().__init__(
+            name,
+            required_channels=value_adaptor.required_channels + mask_adaptor.required_channels,
+            *args,
+            **kwargs,
+        )
+
+        self.value_adaptor = value_adaptor
+        self.mask_adaptor = mask_adaptor
+
+    def forward(self, adaptor_input: AdaptorInput):
+        value_input, mask_input = torch.split(
+            adaptor_input.adaptor_feature,
+            [self.value_adaptor.required_channels, self.mask_adaptor.required_channels],
+            dim=1,
+        )
+        value_adaptor_input = AdaptorInput(adaptor_feature=value_input, output_shape_hw=adaptor_input.output_shape_hw)
+        mask_adaptor_input = AdaptorInput(adaptor_feature=mask_input, output_shape_hw=adaptor_input.output_shape_hw)
+        value_output = self.value_adaptor(value_adaptor_input)
+        mask_output = self.mask_adaptor(mask_adaptor_input)
+
+        return RegressionWithMaskAdaptorOutput(
+            value=value_output.value, mask=mask_output.mask, logits=mask_output.logits
+        )
+
+
+class PointMapWithMaskAdaptor(ValueWithMaskAdaptor):
+    def __init__(
+        self,
+        name: str,
+        # Pointmap adaptor
+        pointmap_mode: str,
+        pointmap_vmin: float,
+        pointmap_vmax: float,
+        *args,
+        **kwargs,
+    ):
+        """
+        Adaptor for the PointMap with Confidence head in UniCeption.
+        """
+        pointmap_adaptor = PointMapAdaptor(name=f"{name}", mode=pointmap_mode, vmin=pointmap_vmin, vmax=pointmap_vmax)
+
+        mask_adaptor = MaskAdaptor(name=f"{name}_mask")
+
+        super().__init__(name, value_adaptor=pointmap_adaptor, mask_adaptor=mask_adaptor, *args, **kwargs)
+
+
+class RayDirectionsPlusDepthwithMaskAdaptor(ValueWithMaskAdaptor):
+    def __init__(
+        self,
+        name: str,
+        # Ray directions adaptor
+        ray_directions_mode: str,
+        ray_directions_normalize_to_unit_sphere: bool,
+        ray_directions_normalize_to_unit_image_plane: bool,
+        ray_directions_vmin: float,
+        ray_directions_vmax: float,
+        ray_directions_clamp_min_of_z_dir: bool,
+        ray_directions_z_dir_min: float,
+        # Depth adaptor
+        depth_mode: str,
+        depth_vmin: float,
+        depth_vmax: float,
+        *args,
+        **kwargs,
+    ):
+        """
+        Adaptor for the RayDirections + Depth with Mask head in UniCeption.
+        """
+        ray_directions_plus_depth_adaptor = RayDirectionsPlusDepthAdaptor(
+            name=f"{name}",
+            ray_directions_mode=ray_directions_mode,
+            ray_directions_normalize_to_unit_sphere=ray_directions_normalize_to_unit_sphere,
+            ray_directions_normalize_to_unit_image_plane=ray_directions_normalize_to_unit_image_plane,
+            ray_directions_vmin=ray_directions_vmin,
+            ray_directions_vmax=ray_directions_vmax,
+            ray_directions_clamp_min_of_z_dir=ray_directions_clamp_min_of_z_dir,
+            ray_directions_z_dir_min=ray_directions_z_dir_min,
+            depth_mode=depth_mode,
+            depth_vmin=depth_vmin,
+            depth_vmax=depth_vmax,
+        )
+
+        mask_adaptor = MaskAdaptor(name=f"{name}_mask")
+
+        super().__init__(
+            name, value_adaptor=ray_directions_plus_depth_adaptor, mask_adaptor=mask_adaptor, *args, **kwargs
+        )
+
+
+class RayMapPlusDepthwithMaskAdaptor(ValueWithMaskAdaptor):
+    def __init__(
+        self,
+        name: str,
+        # RayMap adaptor
+        ray_origins_mode: str,
+        ray_origins_vmin: float,
+        ray_origins_vmax: float,
+        ray_directions_mode: str,
+        ray_directions_normalize_to_unit_sphere: bool,
+        ray_directions_normalize_to_unit_image_plane: bool,
+        ray_directions_vmin: float,
+        ray_directions_vmax: float,
+        ray_directions_clamp_min_of_z_dir: bool,
+        ray_directions_z_dir_min: float,
+        # Depth adaptor
+        depth_mode: str,
+        depth_vmin: float,
+        depth_vmax: float,
+        *args,
+        **kwargs,
+    ):
+        """
+        Adaptor for the RayMap (RayOrigins + RayDirections) + Depth with Mask head in UniCeption.
+        """
+        raymap_plus_depth_adaptor = RayMapPlusDepthAdaptor(
+            name=f"{name}",
+            ray_origins_mode=ray_origins_mode,
+            ray_origins_vmin=ray_origins_vmin,
+            ray_origins_vmax=ray_origins_vmax,
+            ray_directions_mode=ray_directions_mode,
+            ray_directions_normalize_to_unit_sphere=ray_directions_normalize_to_unit_sphere,
+            ray_directions_normalize_to_unit_image_plane=ray_directions_normalize_to_unit_image_plane,
+            ray_directions_vmin=ray_directions_vmin,
+            ray_directions_vmax=ray_directions_vmax,
+            ray_directions_clamp_min_of_z_dir=ray_directions_clamp_min_of_z_dir,
+            ray_directions_z_dir_min=ray_directions_z_dir_min,
+            depth_mode=depth_mode,
+            depth_vmin=depth_vmin,
+            depth_vmax=depth_vmax,
+        )
+
+        mask_adaptor = MaskAdaptor(name=f"{name}_mask")
+
+        super().__init__(name, value_adaptor=raymap_plus_depth_adaptor, mask_adaptor=mask_adaptor, *args, **kwargs)
+
+
+class RayMapPlusDepthPlusQuatswithMaskAdaptor(ValueWithMaskAdaptor):
+    def __init__(
+        self,
+        name: str,
+        # RayMap adaptor
+        ray_origins_mode: str,
+        ray_origins_vmin: float,
+        ray_origins_vmax: float,
+        ray_directions_mode: str,
+        ray_directions_normalize_to_unit_sphere: bool,
+        ray_directions_normalize_to_unit_image_plane: bool,
+        ray_directions_vmin: float,
+        ray_directions_vmax: float,
+        ray_directions_clamp_min_of_z_dir: bool,
+        ray_directions_z_dir_min: float,
+        # Depth adaptor
+        depth_mode: str,
+        depth_vmin: float,
+        depth_vmax: float,
+        # Quaternions adaptor
+        quaternions_mode: str,
+        quaternions_normalize: bool,
+        quaternions_vmin: float,
+        quaternions_vmax: float,
+        *args,
+        **kwargs,
+    ):
+        """
+        Adaptor for the RayMap (RayOrigins + RayDirections) + Depth + Quaternions with Mask head in UniCeption.
+        """
+        raymap_plus_depth_plus_quats_adaptor = RayMapPlusDepthPlusQuatsAdaptor(
+            name=f"{name}",
+            ray_origins_mode=ray_origins_mode,
+            ray_origins_vmin=ray_origins_vmin,
+            ray_origins_vmax=ray_origins_vmax,
+            ray_directions_mode=ray_directions_mode,
+            ray_directions_normalize_to_unit_sphere=ray_directions_normalize_to_unit_sphere,
+            ray_directions_normalize_to_unit_image_plane=ray_directions_normalize_to_unit_image_plane,
+            ray_directions_vmin=ray_directions_vmin,
+            ray_directions_vmax=ray_directions_vmax,
+            ray_directions_clamp_min_of_z_dir=ray_directions_clamp_min_of_z_dir,
+            ray_directions_z_dir_min=ray_directions_z_dir_min,
+            depth_mode=depth_mode,
+            depth_vmin=depth_vmin,
+            depth_vmax=depth_vmax,
+            quaternions_mode=quaternions_mode,
+            quaternions_normalize=quaternions_normalize,
+            quaternions_vmin=quaternions_vmin,
+            quaternions_vmax=quaternions_vmax,
+        )
+
+        mask_adaptor = MaskAdaptor(name=f"{name}_mask")
+
+        super().__init__(
+            name, value_adaptor=raymap_plus_depth_plus_quats_adaptor, mask_adaptor=mask_adaptor, *args, **kwargs
+        )
+
+
+class ValueWithConfidenceAndMaskAdaptor(UniCeptionAdaptorBase):
+    def __init__(
+        self,
+        name: str,
+        value_adaptor: UniCeptionAdaptorBase,
+        confidence_adaptor: UniCeptionAdaptorBase,
+        mask_adaptor: UniCeptionAdaptorBase,
+        *args,
+        **kwargs,
+    ):
+        """
+        Adaptor for the Value with Confidence & Mask head in UniCeption.
+
+        Args:
+            name (str): Name of the adaptor.
+            value_adaptor (UniCeptionAdaptorBase): Adaptor for the value.
+            mask_adaptor (UniCeptionAdaptorBase): Adaptor for the mask.
+        """
+
+        super().__init__(
+            name,
+            required_channels=value_adaptor.required_channels
+            + confidence_adaptor.required_channels
+            + mask_adaptor.required_channels,
+            *args,
+            **kwargs,
+        )
+
+        self.value_adaptor = value_adaptor
+        self.confidence_adaptor = confidence_adaptor
+        self.mask_adaptor = mask_adaptor
+
+    def forward(self, adaptor_input: AdaptorInput):
+        value_input, confidence_input, mask_input = torch.split(
+            adaptor_input.adaptor_feature,
+            [
+                self.value_adaptor.required_channels,
+                self.confidence_adaptor.required_channels,
+                self.mask_adaptor.required_channels,
+            ],
+            dim=1,
+        )
+        value_adaptor_input = AdaptorInput(adaptor_feature=value_input, output_shape_hw=adaptor_input.output_shape_hw)
+        confidence_adaptor_input = AdaptorInput(
+            adaptor_feature=confidence_input, output_shape_hw=adaptor_input.output_shape_hw
+        )
+        mask_adaptor_input = AdaptorInput(adaptor_feature=mask_input, output_shape_hw=adaptor_input.output_shape_hw)
+        value_output = self.value_adaptor(value_adaptor_input)
+        confidence_output = self.confidence_adaptor(confidence_adaptor_input)
+        mask_output = self.mask_adaptor(mask_adaptor_input)
+
+        return RegressionWithConfidenceAndMaskAdaptorOutput(
+            value=value_output.value,
+            confidence=confidence_output.value,
+            mask=mask_output.mask,
+            logits=mask_output.logits,
+        )
+
+
+class PointMapWithConfidenceAndMaskAdaptor(ValueWithConfidenceAndMaskAdaptor):
+    def __init__(
+        self,
+        name: str,
+        # PointMap adaptor
+        pointmap_mode: str,
+        pointmap_vmin: float,
+        pointmap_vmax: float,
+        # Confidence adaptor
+        confidence_type: str,
+        confidence_vmin: float,
+        confidence_vmax: float,
+        *args,
+        **kwargs,
+    ):
+        """
+        Adaptor for the PointMap with Confidence & Mask head in UniCeption.
+        """
+        pointmap_adaptor = PointMapAdaptor(name=f"{name}", mode=pointmap_mode, vmin=pointmap_vmin, vmax=pointmap_vmax)
+
+        confidence_adaptor = ConfidenceAdaptor(
+            name=f"{name}_confidence", confidence_type=confidence_type, vmin=confidence_vmin, vmax=confidence_vmax
+        )
+
+        mask_adaptor = MaskAdaptor(name=f"{name}_mask")
+
+        super().__init__(
+            name,
+            value_adaptor=pointmap_adaptor,
+            confidence_adaptor=confidence_adaptor,
+            mask_adaptor=mask_adaptor,
+            *args,
+            **kwargs,
+        )
+
+
+class RayDirectionsPlusDepthwithConfidenceAndMaskAdaptor(ValueWithConfidenceAndMaskAdaptor):
+    def __init__(
+        self,
+        name: str,
+        # Ray directions adaptor
+        ray_directions_mode: str,
+        ray_directions_normalize_to_unit_sphere: bool,
+        ray_directions_normalize_to_unit_image_plane: bool,
+        ray_directions_vmin: float,
+        ray_directions_vmax: float,
+        ray_directions_clamp_min_of_z_dir: bool,
+        ray_directions_z_dir_min: float,
+        # Depth adaptor
+        depth_mode: str,
+        depth_vmin: float,
+        depth_vmax: float,
+        # Confidence adaptor
+        confidence_type: str,
+        confidence_vmin: float,
+        confidence_vmax: float,
+        *args,
+        **kwargs,
+    ):
+        """
+        Adaptor for the RayDirections + Depth with Confidence & Mask head in UniCeption.
+        """
+        ray_directions_plus_depth_adaptor = RayDirectionsPlusDepthAdaptor(
+            name=f"{name}",
+            ray_directions_mode=ray_directions_mode,
+            ray_directions_normalize_to_unit_sphere=ray_directions_normalize_to_unit_sphere,
+            ray_directions_normalize_to_unit_image_plane=ray_directions_normalize_to_unit_image_plane,
+            ray_directions_vmin=ray_directions_vmin,
+            ray_directions_vmax=ray_directions_vmax,
+            ray_directions_clamp_min_of_z_dir=ray_directions_clamp_min_of_z_dir,
+            ray_directions_z_dir_min=ray_directions_z_dir_min,
+            depth_mode=depth_mode,
+            depth_vmin=depth_vmin,
+            depth_vmax=depth_vmax,
+        )
+
+        confidence_adaptor = ConfidenceAdaptor(
+            name=f"{name}_confidence", confidence_type=confidence_type, vmin=confidence_vmin, vmax=confidence_vmax
+        )
+
+        mask_adaptor = MaskAdaptor(name=f"{name}_mask")
+
+        super().__init__(
+            name,
+            value_adaptor=ray_directions_plus_depth_adaptor,
+            confidence_adaptor=confidence_adaptor,
+            mask_adaptor=mask_adaptor,
+            *args,
+            **kwargs,
+        )
+
+
+class RayMapPlusDepthwithConfidenceAndMaskAdaptor(ValueWithConfidenceAndMaskAdaptor):
+    def __init__(
+        self,
+        name: str,
+        # RayMap adaptor
+        ray_origins_mode: str,
+        ray_origins_vmin: float,
+        ray_origins_vmax: float,
+        ray_directions_mode: str,
+        ray_directions_normalize_to_unit_sphere: bool,
+        ray_directions_normalize_to_unit_image_plane: bool,
+        ray_directions_vmin: float,
+        ray_directions_vmax: float,
+        ray_directions_clamp_min_of_z_dir: bool,
+        ray_directions_z_dir_min: float,
+        # Depth adaptor
+        depth_mode: str,
+        depth_vmin: float,
+        depth_vmax: float,
+        # Confidence adaptor
+        confidence_type: str,
+        confidence_vmin: float,
+        confidence_vmax: float,
+        *args,
+        **kwargs,
+    ):
+        """
+        Adaptor for the RayMap (RayOrigins + RayDirections) + Depth with Confidence & Mask head in UniCeption.
+        """
+        raymap_plus_depth_adaptor = RayMapPlusDepthAdaptor(
+            name=f"{name}",
+            ray_origins_mode=ray_origins_mode,
+            ray_origins_vmin=ray_origins_vmin,
+            ray_origins_vmax=ray_origins_vmax,
+            ray_directions_mode=ray_directions_mode,
+            ray_directions_normalize_to_unit_sphere=ray_directions_normalize_to_unit_sphere,
+            ray_directions_normalize_to_unit_image_plane=ray_directions_normalize_to_unit_image_plane,
+            ray_directions_vmin=ray_directions_vmin,
+            ray_directions_vmax=ray_directions_vmax,
+            ray_directions_clamp_min_of_z_dir=ray_directions_clamp_min_of_z_dir,
+            ray_directions_z_dir_min=ray_directions_z_dir_min,
+            depth_mode=depth_mode,
+            depth_vmin=depth_vmin,
+            depth_vmax=depth_vmax,
+        )
+
+        confidence_adaptor = ConfidenceAdaptor(
+            name=f"{name}_confidence", confidence_type=confidence_type, vmin=confidence_vmin, vmax=confidence_vmax
+        )
+
+        mask_adaptor = MaskAdaptor(name=f"{name}_mask")
+
+        super().__init__(
+            name,
+            value_adaptor=raymap_plus_depth_adaptor,
+            confidence_adaptor=confidence_adaptor,
+            mask_adaptor=mask_adaptor,
+            *args,
+            **kwargs,
+        )
+
+
+class RayMapPlusDepthPlusQuatswithConfidenceAndMaskAdaptor(ValueWithConfidenceAndMaskAdaptor):
+    def __init__(
+        self,
+        name: str,
+        # RayMap adaptor
+        ray_origins_mode: str,
+        ray_origins_vmin: float,
+        ray_origins_vmax: float,
+        ray_directions_mode: str,
+        ray_directions_normalize_to_unit_sphere: bool,
+        ray_directions_normalize_to_unit_image_plane: bool,
+        ray_directions_vmin: float,
+        ray_directions_vmax: float,
+        ray_directions_clamp_min_of_z_dir: bool,
+        ray_directions_z_dir_min: float,
+        # Depth adaptor
+        depth_mode: str,
+        depth_vmin: float,
+        depth_vmax: float,
+        # Quaternions adaptor
+        quaternions_mode: str,
+        quaternions_normalize: bool,
+        quaternions_vmin: float,
+        quaternions_vmax: float,
+        # Confidence adaptor
+        confidence_type: str,
+        confidence_vmin: float,
+        confidence_vmax: float,
+        *args,
+        **kwargs,
+    ):
+        """
+        Adaptor for the RayMap (RayOrigins + RayDirections) + Depth + Quaternions with Confidence & Mask head in UniCeption.
+        """
+        raymap_plus_depth_plus_quats_adaptor = RayMapPlusDepthPlusQuatsAdaptor(
+            name=f"{name}",
+            ray_origins_mode=ray_origins_mode,
+            ray_origins_vmin=ray_origins_vmin,
+            ray_origins_vmax=ray_origins_vmax,
+            ray_directions_mode=ray_directions_mode,
+            ray_directions_normalize_to_unit_sphere=ray_directions_normalize_to_unit_sphere,
+            ray_directions_normalize_to_unit_image_plane=ray_directions_normalize_to_unit_image_plane,
+            ray_directions_vmin=ray_directions_vmin,
+            ray_directions_vmax=ray_directions_vmax,
+            ray_directions_clamp_min_of_z_dir=ray_directions_clamp_min_of_z_dir,
+            ray_directions_z_dir_min=ray_directions_z_dir_min,
+            depth_mode=depth_mode,
+            depth_vmin=depth_vmin,
+            depth_vmax=depth_vmax,
+            quaternions_mode=quaternions_mode,
+            quaternions_normalize=quaternions_normalize,
+            quaternions_vmin=quaternions_vmin,
+            quaternions_vmax=quaternions_vmax,
+        )
+
+        confidence_adaptor = ConfidenceAdaptor(
+            name=f"{name}_confidence", confidence_type=confidence_type, vmin=confidence_vmin, vmax=confidence_vmax
+        )
+
         mask_adaptor = MaskAdaptor(name=f"{name}_mask")
 
         super().__init__(
@@ -2219,5 +1762,4 @@
             mask_adaptor=mask_adaptor,
             *args,
             **kwargs,
-        )
->>>>>>> c749bed4
+        )