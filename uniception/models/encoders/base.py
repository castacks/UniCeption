--- conflicted
+++ resolved
@@ -123,11 +123,7 @@
     def __init__(
         self,
         patch_size: int,
-<<<<<<< HEAD
-        gradient_checkpointing=False,
-=======
         gradient_checkpointing: bool = False,
->>>>>>> c749bed4
         *args,
         **kwargs,
     ):
@@ -139,18 +135,11 @@
         self.patch_size = patch_size
         self.gradient_checkpointing = gradient_checkpointing
 
-<<<<<<< HEAD
-    # this function is copied from MoGe repository
-    # url: https://github.com/microsoft/MoGe
-    def wrap_module_with_gradient_checkpointing(self, module: nn.Module):
-        from torch.utils.checkpoint import checkpoint
-=======
     def wrap_module_with_gradient_checkpointing(self, module: nn.Module):
         """
         Wrapper for Gradient Checkpointing
         References: https://github.com/microsoft/MoGe
         """
->>>>>>> c749bed4
 
         class _CheckpointingWrapper(module.__class__):
             _restore_cls = module.__class__
