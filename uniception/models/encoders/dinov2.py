--- conflicted
+++ resolved
@@ -71,23 +71,12 @@
 
         # Load the pretrained DINOv2 model from torch hub
         print(f"Loading pretrained {DINO_MODELS[self.with_registers][self.version]} from torch hub")
-<<<<<<< HEAD
         # try:  # Requires internet access
         #     self.model = torch.hub.load(
         #         "facebookresearch/dinov2", DINO_MODELS[self.with_registers][self.version], force_reload=True
         #     )
         # except:  # Load from cache
         self.model = torch.hub.load("facebookresearch/dinov2", DINO_MODELS[self.with_registers][self.version])
-=======
-        try:  # Requires internet access
-            self.model = torch.hub.load(
-                "facebookresearch/dinov2",
-                DINO_MODELS[self.with_registers][self.version],
-                force_reload=torch_hub_force_reload,
-            )
-        except:  # Load from cache
-            self.model = torch.hub.load("facebookresearch/dinov2", DINO_MODELS[self.with_registers][self.version])
->>>>>>> 50672a9d
 
         # Load the custom pretrained checkpoint if provided
         if pretrained_checkpoint_path:
