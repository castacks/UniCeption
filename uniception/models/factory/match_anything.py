"""
Construct Match-Anything Model from Uniception Library
"""

import os
from typing import Any, Dict, List, Optional, Tuple

import torch
from torch import nn
from uniception.models.encoders import ViTEncoderInput, encoder_factory
from uniception.models.info_sharing.base import MultiViewTransformerInput
from uniception.models.info_sharing.cross_attention_transformer import (
    MultiViewCrossAttentionTransformer,
    MultiViewCrossAttentionTransformerIFR,
)
from uniception.models.libs.croco.pos_embed import RoPE2D
from uniception.models.prediction_heads.adaptors import (
    Covariance2DAdaptor,
    FlowAdaptor,
    FlowWithConfidenceAdaptor,
    MaskAdaptor,
)
from uniception.models.prediction_heads.base import AdaptorMap, PredictionHeadInput, PredictionHeadLayeredInput
from uniception.models.prediction_heads.dpt import DPTFeature, DPTRegressionProcessor
from uniception.models.prediction_heads.linear import LinearFeature


# dust3r data structure for reducing passing duplicate images through the encoder
def is_symmetrized(gt1, gt2):
    "Function to check if input pairs are symmetrized, i.e., (a, b) and (b, a) always exist in the input"
    x = gt1["instance"]
    y = gt2["instance"]
    if len(x) == len(y) and len(x) == 1:
        return False  # special case of batchsize 1
    ok = True
    for i in range(0, len(x), 2):
        ok = ok and (x[i] == y[i + 1]) and (x[i + 1] == y[i])
    return ok


def interleave(tensor1, tensor2):
    "Interleave two tensors along the first dimension (used to avoid redundant encoding for symmetrized pairs)"
    res1 = torch.stack((tensor1, tensor2), dim=1).flatten(0, 1)
    res2 = torch.stack((tensor2, tensor1), dim=1).flatten(0, 1)
    return res1, res2


CLASSNAME_TO_ADAPTOR_CLASS = {
    "FlowAdaptor": FlowAdaptor,
    "FlowWithConfidenceAdaptor": FlowWithConfidenceAdaptor,
    "Covariance2DAdaptor": Covariance2DAdaptor,
    "MaskAdaptor": MaskAdaptor,
}
<<<<<<< HEAD
=======

>>>>>>> 50672a9d

class MatchAnythingModel(nn.Module):
    """
    Match-Anything Model from Uniception Library
    """

    def __init__(
        self,
        # Encoder configurations
        encoder_str: str,
        encoder_kwargs: Dict[str, Any] = {},
        img_size: Tuple[int, int] = (512, 512),
        # Info sharing & output head structure configurations
        info_sharing_and_head_structure: str = "dual+single",
        # Information sharing configurations
        input_embed_dim: int = 1024,
        transformer_dim: int = 768,
        num_heads: int = 12,
        num_layers: int = 12,
        mlp_ratio: float = 4.0,
        qkv_bias: bool = True,
        qk_norm: bool = False,
        position_encoding: str = "RoPE100",
        normalize_intermediate: bool = True,
        returned_intermediate_layers: Optional[List[int]] = None,
        info_sharing_kwargs: Dict[str, Any] = {},
        info_sharing_checkpoint_path: Optional[str] = None,
        # Prediction Heads & Adaptors
        head_type: str = "dpt",
        feature_head_kwargs: Dict[str, Any] = {},
        adaptors_kwargs: Dict[str, Any] = {},
        # Load Pretrained Weights
        pretrained_checkpoint_path: Optional[str] = None,
        *args,
        **kwargs,
    ):
        """
        Initialize the Match-Anything Model from Uniception Library

        Args:
        - encoder_str (str): Encoder str name
        - encoder_kwargs (Dict[str, Any]): Encoder configurations
        - img_size (Tuple[int, int]): Image size

        - info_sharing_and_head_structure (str): Info Sharing & Head structure configurations
            - "share+share": two branch of the info_sharing share the same weights, and
              the two output heads share the same weights.
            - "dual+single": (default) two branch of the info_sharing have separate weights, and
              only one output head is used. It will output forward predictions.
            - "dual+dual": two branch of the info_sharing have separate weights, and
              two separate output heads are used. It will output forward and backward predictions.
            - "dual+share": two branch of the info_sharing have separate weights, and
              the two output heads share the same weights. It will output forward and backward predictions.

        - input_embed_dim (int): Input embedding dimension
        - transformer_dim (int): Transformer dimension
        - num_heads (int): Number of heads
        - num_layers (int): Number of layers
        - mlp_ratio (float): MLP ratio
        - qkv_bias (bool): whether to include bias in qkv projection in the transformer
        - qk_norm (bool): whether to normalize the query and key after linear projection
        - position_encoding (str): Position encoding method
        - normalize_intermediate (bool): When using DPT head, whether to apply layernorm
          to the returned intermediate features.
        - returned_intermediate_layers (Optional[List[int]]): When using DPT head, which
          layers to return intermediate features from.
        - info_sharing_checkpoint_path (Optional[str]): Path to the info_sharing checkpoint

        - head_type (str): Head type
            - "dpt": DPT head
            - "linear": Linear head
        - feature_head_kwargs (Dict[str, Any]): Feature head configurations
        - adaptors_kwargs (Dict[str, Any]): Adaptors configurations

        - pretrained_checkpoint_path (Optional[str]): Path to the pretrained checkpoint
        """

        super().__init__(*args, **kwargs)

        # initialize attributes
        self.encoder_str = encoder_str
        self.encoder_kwargs = encoder_kwargs
        self.img_size = img_size
        self.info_sharing_and_head_structure = info_sharing_and_head_structure
        self.input_embed_dim = input_embed_dim
        self.transformer_dim = transformer_dim
        self.num_heads = num_heads
        self.num_layers = num_layers
        self.mlp_ratio = mlp_ratio
        self.qkv_bias = qkv_bias
        self.qk_norm = qk_norm
        self.position_encoding = position_encoding
        self.normalize_intermediate = normalize_intermediate
        self.returned_intermediate_layers = returned_intermediate_layers
        self.info_sharing_checkpoint_path = info_sharing_checkpoint_path
        self.head_type = head_type
        self.info_sharing_kwargs = info_sharing_kwargs
        self.feature_head_kwargs = feature_head_kwargs
        self.adaptors_kwargs = adaptors_kwargs
        self.pretrained_checkpoint_path = pretrained_checkpoint_path

        # initialize encoder
        self.encoder = encoder_factory(encoder_str, **encoder_kwargs)

        # initialize information sharing modules
        if position_encoding is None:
            self.pos_enc = None
        elif position_encoding.startswith("RoPE"):
            if position_encoding == "RoPE100":
                self.pos_enc = RoPE2D(freq=100, F0=1)
        else:
            raise ValueError(f"Position encoding method {position_encoding} not supported.")

        self.info_sharing: nn.Module

        if self.info_sharing_and_head_structure in ["dual+single", "dual+dual", "dual+share"]:
            if head_type == "dpt":
                self.info_sharing = MultiViewCrossAttentionTransformerIFR(
                    name="info_sharing",
                    input_embed_dim=self.input_embed_dim,
                    num_views=2,
                    depth=self.num_layers,
                    dim=self.transformer_dim,
                    num_heads=self.num_heads,
                    mlp_ratio=self.mlp_ratio,
                    qkv_bias=self.qkv_bias,
                    qk_norm=self.qk_norm,
                    custom_positional_encoding=self.pos_enc,
                    pretrained_checkpoint_path=self.info_sharing_checkpoint_path,
                    indices=self.returned_intermediate_layers,
                    norm_intermediate=self.normalize_intermediate,
                    **self.info_sharing_kwargs,
                )
            elif head_type == "linear":
                self.info_sharing = MultiViewCrossAttentionTransformer(
                    name="info_sharing",
                    input_embed_dim=self.input_embed_dim,
                    num_views=2,
                    depth=self.num_layers,
                    dim=self.transformer_dim,
                    num_heads=self.num_heads,
                    mlp_ratio=self.mlp_ratio,
                    qkv_bias=self.qkv_bias,
                    qk_norm=self.qk_norm,
                    custom_positional_encoding=self.pos_enc,
                    pretrained_checkpoint_path=self.info_sharing_checkpoint_path,
                    **self.info_sharing_kwargs,
                )
            else:
                raise ValueError(f"Head type {head_type} not supported.")
        else:
            raise ValueError(f"Info Sharing structure {info_sharing_and_head_structure} not supported.")

        # initialize prediction heads and adaptors
        if info_sharing_and_head_structure == "dual+single":
            self.add_module("head1", self._initialize_prediction_heads(head_type, feature_head_kwargs, adaptors_kwargs))
<<<<<<< HEAD
            self.info_sharing.multi_view_branches[1][-1].requires_grad_(False) # disable gradients in the alternate branch to enable ddp
=======
>>>>>>> 50672a9d
        elif info_sharing_and_head_structure == "dual+dual":
            self.add_module("head1", self._initialize_prediction_heads(head_type, feature_head_kwargs, adaptors_kwargs))
            self.add_module("head2", self._initialize_prediction_heads(head_type, feature_head_kwargs, adaptors_kwargs))
        elif info_sharing_and_head_structure == "dual+share":
            self.add_module("head1", self._initialize_prediction_heads(head_type, feature_head_kwargs, adaptors_kwargs))
            self.head2 = self.head1

    @classmethod
    def from_pretrained(cls, pretrained_model_name_or_path, strict=True, **kw):
        if os.path.isfile(pretrained_model_name_or_path):
            ckpt = torch.load(pretrained_model_name_or_path, map_location="cpu")
            model = cls(**ckpt["model_args"])
            model.load_state_dict(ckpt["model"], strict=strict)
            return model
        else:
            raise ValueError(f"Pretrained model {pretrained_model_name_or_path} not found.")

    def _initialize_prediction_heads(
        self, head_type: str, feature_head_kwargs: Dict[str, Any], adaptors_kwargs: Dict[str, Any]
    ):
        """
        Initialize prediction heads and adaptors

        Args:
        - head_type (str): Head type, either "dpt" or "linear"
        - feature_head_kwargs (Dict[str, Any]): Feature head configurations
        - adaptors_kwargs (Dict[str, Any]): Adaptors configurations

        Returns:
        - nn.Module: output head + adaptors
        """
        feature_processor: nn.Module
        if head_type == "dpt":
            feature_processor = nn.Sequential(
                DPTFeature(**feature_head_kwargs["dpt_feature"]),
                DPTRegressionProcessor(**feature_head_kwargs["dpt_processor"]),
            )
        elif head_type == "linear":
            feature_processor = LinearFeature(**feature_head_kwargs)
        else:
            raise ValueError(f"Head type {head_type} not supported.")

        adaptors = self._initialize_adaptors(adaptors_kwargs)

        return nn.Sequential(feature_processor, AdaptorMap(*adaptors.values()))

    def _initialize_adaptors(self, adaptors_kwargs: Dict[str, Any]):
        """
        Initialize a dict of adaptors

        Args:
        - adaptors_kwargs (Dict[str, Any]): Adaptors configurations

        Returns:
        - Dict[str, nn.Module]: dict of adaptors, from adaptor's name to the adaptor
        """
        return {
            name: CLASSNAME_TO_ADAPTOR_CLASS[configs["class"]](**configs["kwargs"])
            for name, configs in adaptors_kwargs.items()
        }

    def _encode_image_pairs(self, img1, img2, data_norm_type):
        "Encode two different batches of images (each batch can have different image shape)"
        if img1.shape[-2:] == img2.shape[-2:]:
            encoder_input = ViTEncoderInput(image=torch.cat((img1, img2), dim=0), data_norm_type=data_norm_type)
            encoder_output = self.encoder(encoder_input)
            out, out2 = encoder_output.features.chunk(2, dim=0)
        else:
            encoder_input = ViTEncoderInput(image=img1, data_norm_type=data_norm_type)
            out = self.encoder(encoder_input)
            out = out.features
            encoder_input2 = ViTEncoderInput(image=img2)
            out2 = self.encoder(encoder_input2)
            out2 = out2.features

        return out, out2
    
    @torch.compiler.disable(recursive=False)
    def _encode_symmetrized(self, view1, view2):
        "Encode image pairs accounting for symmetrization, i.e., (a, b) and (b, a) always exist in the input"
        img1 = view1["img"]
        img2 = view2["img"]
        if is_symmetrized(view1, view2):
            # Computing half of forward pass'
            feat1, feat2 = self._encode_image_pairs(img1[::2], img2[::2], data_norm_type=view1["data_norm_type"])
            feat1, feat2 = interleave(feat1, feat2)
        else:
            feat1, feat2 = self._encode_image_pairs(img1, img2, data_norm_type=view1["data_norm_type"])

        return feat1, feat2

    def _downstream_head(self, head_num, decout, img_shape):
        "Run the respective prediction heads"
        head = getattr(self, f"head{head_num}")
        if self.head_type == "linear":
            head_input = PredictionHeadInput(last_feature=decout[f"{head_num}"])
        elif self.head_type == "dpt":
            head_input = PredictionHeadLayeredInput(list_features=decout[f"{head_num}"], target_output_shape=img_shape)

        return head(head_input)

    def forward(self, view1, view2):
        """
        Forward pass of the Match-Anything Model
        1. Encodes two input images (view1 and view2) into feature embeddings
        2. Passes the embeddings through the info_sharing
        3. Passes the info_sharing output through the prediction heads and adaptors

        Args:
        - view1 (Dict[str, Any]): Input view 1
          - img (torch.Tensor): BCHW image tensor normalized according to encoder's data_norm_type
          - instance (List[int]): List of instance indices, or id of the input image
          - data_norm_type (str): Data normalization type, see uniception.models.encoders.IMAGE_NORMALIZATION_DICT
        - view2 (Dict[str, Any]): Input view 2
          - (same structure as view1)

        Returns:
        - Dict[str, Any]: Output results
          - flow (Dict[str, torch.Tensor]): Flow output
            - flow_output (torch.Tensor): Flow output tensor, BCHW
            - flow_output_conf (torch.Tensor): Flow output confidence tensor, BCHW
          - occlusion (Dict[str, torch.Tensor]): Occlusion output
            - mask (torch.Tensor): probibility of not occluded, BCHW tensor
            - logits (torch.Tensor): logits of the mask before sigmoid, BCHW
        """

        # Get input shapes
        _, _, height1, width1 = view1["img"].shape
        _, _, height2, width2 = view2["img"].shape
        shape1 = (int(height1), int(width1))
        shape2 = (int(height2), int(width2))

        # Encode the two images --> Each feat output: BCHW features (batch_size, feature_dim, feature_height, feature_width)
        feat1, feat2 = self._encode_symmetrized(view1, view2)

        # Pass the features through the info_sharing
<<<<<<< HEAD
        info_sharing_input = MultiViewCrossAttentionTransformerInput(features=[feat1, feat2])
=======
        info_sharing_input = MultiViewTransformerInput(features=[feat1, feat2])
>>>>>>> 50672a9d
        if self.head_type == "dpt":
            final_info_sharing_multi_view_feat, intermediate_info_sharing_multi_view_feat = self.info_sharing(
                info_sharing_input
            )
        elif self.head_type == "linear":
            final_info_sharing_multi_view_feat = self.info_sharing(info_sharing_input)

        # collect info_sharing features for the prediction heads
        if self.head_type == "dpt":
            info_sharing_outputs = {
                "1": [
                    feat1.float(),
                    intermediate_info_sharing_multi_view_feat[0].features[0].float(),
                    intermediate_info_sharing_multi_view_feat[1].features[0].float(),
                    final_info_sharing_multi_view_feat.features[0].float(),
                ],
                "2": [
                    feat2.float(),
                    intermediate_info_sharing_multi_view_feat[0].features[1].float(),
                    intermediate_info_sharing_multi_view_feat[1].features[1].float(),
                    final_info_sharing_multi_view_feat.features[1].float(),
                ],
            }
        elif self.head_type == "linear":
            info_sharing_outputs = {
                "1": final_info_sharing_multi_view_feat.features[0].float(),
                "2": final_info_sharing_multi_view_feat.features[1].float(),
            }

        # The prediction need precision, so we disable any autocasting here
<<<<<<< HEAD
        with torch.autocast("cuda", enabled=False): # 
=======
        with torch.autocast("cuda", enabled=False):
>>>>>>> 50672a9d
            # run the collected info_sharing features through the prediction heads
            if self.info_sharing_and_head_structure == "dual+single":
                # pass through head1 only and return the output
                head_output1 = self._downstream_head(1, info_sharing_outputs, shape1)

<<<<<<< HEAD
                if "flow_with_confidence" in head_output1 and "flow_cov" in head_output1:
                    # output is flow + confidence + covariance
                    res1 = {
                        "flow": head_output1["flow_with_confidence"].value,
                        "flow_conf": head_output1["flow_with_confidence"].confidence,
                        "flow_covariance": head_output1["flow_cov"].covariance,
                        "flow_covariance_inv": head_output1["flow_cov"].inv_covariance,
                        "flow_covariance_log_det": head_output1["flow_cov"].log_det,
                        "non_occluded_fwd": head_output1["non_occluded_mask"],
                    }

                    return {
                        "flow": {
                            "flow_output": res1["flow"],
                            "flow_output_conf": res1["flow_conf"],
                            "flow_covariance": res1["flow_covariance"],
                            "flow_covariance_inv": res1["flow_covariance_inv"],
                            "flow_covariance_log_det": res1["flow_covariance_log_det"],
                        },
                        "occlusion": {
                            "mask": res1["non_occluded_fwd"].mask,
                            "logits": res1["non_occluded_fwd"].logits,
                        },
                    }

                if "flow" in head_output1 and ("non_occluded_mask" not in head_output1):
                    # output is flow only
                    return {
                        "flow": {
                            "flow_output": head_output1["flow"].value,
                        },
                    }


=======
>>>>>>> 50672a9d
                if "flow" in head_output1 and "flow_cov" in head_output1:
                    # output is flow + covariance
                    res1 = {
                        "flow": head_output1["flow"].value,
                        "flow_covariance": head_output1["flow_cov"].covariance,
                        "flow_covariance_inv": head_output1["flow_cov"].inv_covariance,
                        "flow_covariance_log_det": head_output1["flow_cov"].log_det,
                        "non_occluded_fwd": head_output1["non_occluded_mask"],
                    }

                    return {
                        "flow": {
                            "flow_output": res1["flow"],
                            "flow_covariance": res1["flow_covariance"],
                            "flow_covariance_inv": res1["flow_covariance_inv"],
                            "flow_covariance_log_det": res1["flow_covariance_log_det"],
                        },
                        "occlusion": {
                            "mask": res1["non_occluded_fwd"].mask,
                            "logits": res1["non_occluded_fwd"].logits,
                        },
                    }

                res1 = {
                    "flow": head_output1["flow_with_confidence"].value,
                    "flow_conf": head_output1["flow_with_confidence"].confidence,
                    "non_occluded_fwd": head_output1["non_occluded_mask"],
                }

                return {
                    "flow": {
                        "flow_output": res1["flow"],
                        "flow_output_conf": res1["flow_conf"],
                    },
                    "occlusion": {
                        "mask": res1["non_occluded_fwd"].mask,
                        "logits": res1["non_occluded_fwd"].logits,
                    },
                }
            elif self.info_sharing_and_head_structure in ["dual+dual", "dual+share"]:
                # pass through head1 and head2 and return the output
                head_output1 = self._downstream_head(1, info_sharing_outputs, shape1)
                head_output2 = self._downstream_head(2, info_sharing_outputs, shape1)

                if "flow" in head_output1 and "flow_cov" in head_output1:
                    raise NotImplementedError("Flow with covariance not implemented for dual+share or dual+dual")

                res1 = {
                    "flow": head_output1["flow_with_confidence"].value,
                    "flow_conf": head_output1["flow_with_confidence"].confidence,
                    "non_occluded_fwd": head_output1["non_occluded_mask"],
                }

                res2 = {
                    "flow": head_output2["flow_with_confidence"].value,
                    "flow_conf": head_output2["flow_with_confidence"].confidence,
                    "non_occluded_bwd": head_output2["non_occluded_mask"],
                }

                result = {}
                result["flow"] = {
                    "flow_output": torch.cat((res1["flow"], res2["flow"]), dim=0),
                    "flow_output_conf": torch.cat((res1["flow_conf"], res2["flow_conf"]), dim=0),
                }

                result["occlusion"] = {
                    "mask": torch.cat((res1["non_occluded_fwd"].mask, res2["non_occluded_bwd"].mask)),
                    "logits": torch.cat((res1["non_occluded_fwd"].logits, res2["non_occluded_bwd"].logits)),
                }

                return result<|MERGE_RESOLUTION|>--- conflicted
+++ resolved
@@ -45,16 +45,8 @@
     return res1, res2
 
 
-CLASSNAME_TO_ADAPTOR_CLASS = {
-    "FlowAdaptor": FlowAdaptor,
-    "FlowWithConfidenceAdaptor": FlowWithConfidenceAdaptor,
-    "Covariance2DAdaptor": Covariance2DAdaptor,
-    "MaskAdaptor": MaskAdaptor,
-}
-<<<<<<< HEAD
-=======
-
->>>>>>> 50672a9d
+CLASSNAME_TO_ADAPTOR_CLASS = {"FlowWithConfidenceAdaptor": FlowWithConfidenceAdaptor, "MaskAdaptor": MaskAdaptor}
+
 
 class MatchAnythingModel(nn.Module):
     """
@@ -211,11 +203,7 @@
         # initialize prediction heads and adaptors
         if info_sharing_and_head_structure == "dual+single":
             self.add_module("head1", self._initialize_prediction_heads(head_type, feature_head_kwargs, adaptors_kwargs))
-<<<<<<< HEAD
-            self.info_sharing.multi_view_branches[1][-1].requires_grad_(False) # disable gradients in the alternate branch to enable ddp
-=======
->>>>>>> 50672a9d
-        elif info_sharing_and_head_structure == "dual+dual":
+        elif decoder_structure == "dual+dual":
             self.add_module("head1", self._initialize_prediction_heads(head_type, feature_head_kwargs, adaptors_kwargs))
             self.add_module("head2", self._initialize_prediction_heads(head_type, feature_head_kwargs, adaptors_kwargs))
         elif info_sharing_and_head_structure == "dual+share":
@@ -350,12 +338,8 @@
         # Encode the two images --> Each feat output: BCHW features (batch_size, feature_dim, feature_height, feature_width)
         feat1, feat2 = self._encode_symmetrized(view1, view2)
 
-        # Pass the features through the info_sharing
-<<<<<<< HEAD
-        info_sharing_input = MultiViewCrossAttentionTransformerInput(features=[feat1, feat2])
-=======
-        info_sharing_input = MultiViewTransformerInput(features=[feat1, feat2])
->>>>>>> 50672a9d
+        # Pass the features through the decoder
+        decoder_input = MultiViewCrossAttentionTransformerInput(features=[feat1, feat2])
         if self.head_type == "dpt":
             final_info_sharing_multi_view_feat, intermediate_info_sharing_multi_view_feat = self.info_sharing(
                 info_sharing_input
@@ -386,75 +370,11 @@
             }
 
         # The prediction need precision, so we disable any autocasting here
-<<<<<<< HEAD
-        with torch.autocast("cuda", enabled=False): # 
-=======
         with torch.autocast("cuda", enabled=False):
->>>>>>> 50672a9d
-            # run the collected info_sharing features through the prediction heads
-            if self.info_sharing_and_head_structure == "dual+single":
+            # run the collected decoder features through the prediction heads
+            if self.decoder_structure == "dual+single":
                 # pass through head1 only and return the output
-                head_output1 = self._downstream_head(1, info_sharing_outputs, shape1)
-
-<<<<<<< HEAD
-                if "flow_with_confidence" in head_output1 and "flow_cov" in head_output1:
-                    # output is flow + confidence + covariance
-                    res1 = {
-                        "flow": head_output1["flow_with_confidence"].value,
-                        "flow_conf": head_output1["flow_with_confidence"].confidence,
-                        "flow_covariance": head_output1["flow_cov"].covariance,
-                        "flow_covariance_inv": head_output1["flow_cov"].inv_covariance,
-                        "flow_covariance_log_det": head_output1["flow_cov"].log_det,
-                        "non_occluded_fwd": head_output1["non_occluded_mask"],
-                    }
-
-                    return {
-                        "flow": {
-                            "flow_output": res1["flow"],
-                            "flow_output_conf": res1["flow_conf"],
-                            "flow_covariance": res1["flow_covariance"],
-                            "flow_covariance_inv": res1["flow_covariance_inv"],
-                            "flow_covariance_log_det": res1["flow_covariance_log_det"],
-                        },
-                        "occlusion": {
-                            "mask": res1["non_occluded_fwd"].mask,
-                            "logits": res1["non_occluded_fwd"].logits,
-                        },
-                    }
-
-                if "flow" in head_output1 and ("non_occluded_mask" not in head_output1):
-                    # output is flow only
-                    return {
-                        "flow": {
-                            "flow_output": head_output1["flow"].value,
-                        },
-                    }
-
-
-=======
->>>>>>> 50672a9d
-                if "flow" in head_output1 and "flow_cov" in head_output1:
-                    # output is flow + covariance
-                    res1 = {
-                        "flow": head_output1["flow"].value,
-                        "flow_covariance": head_output1["flow_cov"].covariance,
-                        "flow_covariance_inv": head_output1["flow_cov"].inv_covariance,
-                        "flow_covariance_log_det": head_output1["flow_cov"].log_det,
-                        "non_occluded_fwd": head_output1["non_occluded_mask"],
-                    }
-
-                    return {
-                        "flow": {
-                            "flow_output": res1["flow"],
-                            "flow_covariance": res1["flow_covariance"],
-                            "flow_covariance_inv": res1["flow_covariance_inv"],
-                            "flow_covariance_log_det": res1["flow_covariance_log_det"],
-                        },
-                        "occlusion": {
-                            "mask": res1["non_occluded_fwd"].mask,
-                            "logits": res1["non_occluded_fwd"].logits,
-                        },
-                    }
+                head_output1 = self._downstream_head(1, decoder_outputs, shape1)
 
                 res1 = {
                     "flow": head_output1["flow_with_confidence"].value,
