import os
import random
from functools import lru_cache
from typing import Tuple

import numpy as np
import pytest
import requests
import torch
from PIL import Image
from uniception.models.encoders import *
from uniception.models.encoders.image_normalizations import *


<<<<<<< HEAD
class TestEncoders(unittest.TestCase):
    def __init__(self, *args, **kwargs):
        super(TestEncoders, self).__init__(*args, **kwargs)

        self.norm_types = IMAGE_NORMALIZATION_DICT.keys()

        # self.encoders = [
        #     "croco",
        #     "dust3r_224",
        #     "dust3r_512",
        #     "dust3r_512_dpt",
        #     "mast3r_512",
        #     "dinov2_large",
        #     "dinov2_large_reg",
        #     "dinov2_large_dav2",
        #     "dinov2_giant",
        #     "dinov2_giant_reg",
        #     "radio_v2.5-b",
        #     "radio_v2.5-l",
        #     "e-radio_v2",
        # ]
        self.encoders = [
            "patch_embedder",
        ]

        self.encoder_configs = [{}] * len(self.encoders)

    def inference_encoder(self, encoder, input):
        return encoder(input)

    def test_make_dummy_encoder(self):
        print("Testing Init of Dummy Encoder")
        encoder = _make_encoder_test("dummy")
        self.assertTrue(encoder is not None)

    def test_all_encoder_basics(self):
        for encoder, encoder_config in zip(self.encoders, self.encoder_configs):
            print(f"Testing encoder: {encoder}")

            encoder = _make_encoder_test(encoder, **encoder_config)
            self._check_baseclass_attribute(encoder)
            self._check_norm_check_function(encoder)

            if isinstance(encoder, UniCeptionViTEncoderBase):
                self._check_vit_encoder_attribute(encoder)
                self._test_vit_encoder_patch_size(encoder)

=======
@pytest.fixture(scope="module")
def norm_types():
    return IMAGE_NORMALIZATION_DICT.keys()


@pytest.fixture(scope="module")
def encoders():
    return [
        "croco",
        "dust3r_224",
        "dust3r_512",
        "dust3r_512_dpt",
        "mast3r_512",
        "dinov2_base",
        "dinov2_large",
        "dinov2_large_reg",
        "dinov2_large_dav2",
        "dinov2_giant",
        "dinov2_giant_reg",
        "radio_v2.5-b",
        "radio_v2.5-l",
        "e-radio_v2",
        "naradio_v2.5-b",
        "naradio_v2.5-l",
    ]


@pytest.fixture(scope="module")
def encoder_configs(encoders):
    # Adjust the number of configs to match the number of encoders
    return [{}] * len(encoders)


@pytest.fixture
def device(request):
    # Access the value of the custom option for device
    device_str = request.config.getoption("--device")
    if device_str == "gpu" and torch.cuda.is_available():
        device = torch.device("cuda")  # Use the default CUDA device
    else:
        device = torch.device("cpu")
    print(f"Using device: {device.type.upper()}")
    return device


@pytest.fixture
def example_input(device):
>>>>>>> 93e79111
    @lru_cache(maxsize=3)
    def _get_example_input(
        image_size: Tuple[int, int],
        image_norm_type: str = "dummy",
        img_selection: int = 1,
        return_viz_img: bool = False,
    ) -> torch.Tensor:
        url = f"https://raw.githubusercontent.com/naver/croco/d3d0ab2858d44bcad54e5bfc24f565983fbe18d9/assets/Chateau{img_selection}.png"
        image = Image.open(requests.get(url, stream=True).raw)
        image = image.resize(image_size)
        image = image.convert("RGB")

        img = torch.from_numpy(np.array(image))
        viz_img = img.clone()

        # Normalize the image
        image_normalization = IMAGE_NORMALIZATION_DICT[image_norm_type]
        img_mean = image_normalization.mean
        img_std = image_normalization.std
        img = (img.float() / 255.0 - img_mean) / img_std

        # Convert to BCHW format
        img = img.permute(2, 0, 1).unsqueeze(0).to(device)

        if return_viz_img:
            return img, viz_img
        else:
            return img

    return _get_example_input


def inference_encoder(encoder, encoder_input):
    # Encoder expects a ViTEncoderInput object
    return encoder(encoder_input).features


def test_make_dummy_encoder(device):
    print(f"Testing Init of Dummy Encoder on {device.type.upper()}")
    encoder = _make_encoder_test("dummy").to(device)

    # Check if the encoder has parameters
    try:
        params = list(encoder.parameters())
        if not params:
            print("Warning: The encoder has no parameters.")
        else:
            # Verify if the model is on the right device
            assert params[0].is_cuda == (device.type == "cuda")

    except Exception as e:
        print(f"Error: {e}")
        assert False  # Fail the test if any error occurs

    assert encoder is not None


def test_all_encoder_basics(encoders, encoder_configs, norm_types, example_input, encoder_name, device):
    if encoder_name:
        encoders = [encoder_name]  # Override default encoders with the one specified

    for encoder_name, encoder_config in zip(encoders, encoder_configs):
        print(f"Testing encoder: {encoder_name} on {device.type.upper()}")

        encoder = _make_encoder_test(encoder_name, **encoder_config).to(device)
        _check_baseclass_attribute(encoder, norm_types)
        _check_norm_check_function(encoder)

        if isinstance(encoder, UniCeptionViTEncoderBase):
            _check_vit_encoder_attribute(encoder)
            _test_vit_encoder_patch_size(encoder, example_input)


def _check_baseclass_attribute(encoder, norm_types):
    assert hasattr(encoder, "name")
    assert hasattr(encoder, "size")
    assert hasattr(encoder, "data_norm_type")

    assert isinstance(encoder.name, str)
    assert isinstance(encoder.size, str) or encoder.size is None
    assert isinstance(encoder.data_norm_type, str)

    # Check if the data_norm_type is in the list of normalization types
    assert encoder.data_norm_type in norm_types


def _check_norm_check_function(encoder):
    assert hasattr(encoder, "_check_data_normalization_type")

    encoder_notm_type = encoder.data_norm_type

    try:
        encoder._check_data_normalization_type(encoder_notm_type)
    except AssertionError:
        assert False

    try:
        encoder._check_data_normalization_type("some_nonexistent_norm_type")
        assert False
    except AssertionError:
        pass


def _check_vit_encoder_attribute(encoder):
    assert hasattr(encoder, "patch_size")
    assert isinstance(encoder.patch_size, int)
    assert encoder.patch_size > 0


def _test_vit_encoder_patch_size(encoder, example_input):
    print(f"Testing {encoder.name} inference")
    image_size = (14 * encoder.patch_size, 14 * encoder.patch_size)

    img = example_input(image_size, encoder.data_norm_type)
    # Create an instance of ViTEncoderInput with correct attributes
    encoder_input = ViTEncoderInput(
        data_norm_type=encoder.data_norm_type,
        image=img,
    )

    encoder_output = inference_encoder(encoder, encoder_input)

    assert isinstance(encoder_output, torch.Tensor)
    assert encoder_output.shape[2] == 14
    assert encoder_output.shape[3] == 14


@pytest.fixture(scope="session", autouse=True)
def seed_everything():
    seed = 42
    random.seed(seed)
    os.environ["PYTHONHASHSEED"] = str(seed)
    np.random.seed(seed)
    torch.manual_seed(seed)
    torch.backends.cudnn.deterministic = True
    torch.backends.cudnn.benchmark = False
    print(f"Seed set to: {seed} (type: {type(seed)})")

    # Turn XFormers off for testing on CPU
    os.environ["XFORMERS_DISABLED"] = "1"<|MERGE_RESOLUTION|>--- conflicted
+++ resolved
@@ -8,59 +8,11 @@
 import requests
 import torch
 from PIL import Image
+
 from uniception.models.encoders import *
 from uniception.models.encoders.image_normalizations import *
 
 
-<<<<<<< HEAD
-class TestEncoders(unittest.TestCase):
-    def __init__(self, *args, **kwargs):
-        super(TestEncoders, self).__init__(*args, **kwargs)
-
-        self.norm_types = IMAGE_NORMALIZATION_DICT.keys()
-
-        # self.encoders = [
-        #     "croco",
-        #     "dust3r_224",
-        #     "dust3r_512",
-        #     "dust3r_512_dpt",
-        #     "mast3r_512",
-        #     "dinov2_large",
-        #     "dinov2_large_reg",
-        #     "dinov2_large_dav2",
-        #     "dinov2_giant",
-        #     "dinov2_giant_reg",
-        #     "radio_v2.5-b",
-        #     "radio_v2.5-l",
-        #     "e-radio_v2",
-        # ]
-        self.encoders = [
-            "patch_embedder",
-        ]
-
-        self.encoder_configs = [{}] * len(self.encoders)
-
-    def inference_encoder(self, encoder, input):
-        return encoder(input)
-
-    def test_make_dummy_encoder(self):
-        print("Testing Init of Dummy Encoder")
-        encoder = _make_encoder_test("dummy")
-        self.assertTrue(encoder is not None)
-
-    def test_all_encoder_basics(self):
-        for encoder, encoder_config in zip(self.encoders, self.encoder_configs):
-            print(f"Testing encoder: {encoder}")
-
-            encoder = _make_encoder_test(encoder, **encoder_config)
-            self._check_baseclass_attribute(encoder)
-            self._check_norm_check_function(encoder)
-
-            if isinstance(encoder, UniCeptionViTEncoderBase):
-                self._check_vit_encoder_attribute(encoder)
-                self._test_vit_encoder_patch_size(encoder)
-
-=======
 @pytest.fixture(scope="module")
 def norm_types():
     return IMAGE_NORMALIZATION_DICT.keys()
@@ -85,6 +37,7 @@
         "e-radio_v2",
         "naradio_v2.5-b",
         "naradio_v2.5-l",
+        "patch_embedder",
     ]
 
 
@@ -108,7 +61,6 @@
 
 @pytest.fixture
 def example_input(device):
->>>>>>> 93e79111
     @lru_cache(maxsize=3)
     def _get_example_input(
         image_size: Tuple[int, int],
