--- conflicted
+++ resolved
@@ -11,10 +11,6 @@
 import rerun as rr
 import torch
 from PIL import Image
-<<<<<<< HEAD
-
-=======
->>>>>>> 50672a9d
 from uniception.models.factory import DUSt3R
 from uniception.utils.viz import script_add_rerun_args
 
